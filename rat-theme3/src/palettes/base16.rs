use crate::Palette;
<<<<<<< HEAD
use ratatui::style::Color;
use std::borrow::Cow;
=======
use ratatui_core::style::Color;
>>>>>>> 1cce7d48

/// Base 16
///
/// Uses the classic 16 vga colors.
/// No gradients.
const DARKNESS: u8 = 63;

pub const BASE16: Palette = Palette {
    name: Cow::Borrowed("Base16"),

    text_light: Palette::color32(0xaaaaaa),
    text_bright: Palette::color32(0xffffff),
    text_dark: Palette::color32(0x555555),
    text_black: Palette::color32(0x000000),

    primary: fillin(0x00aa00, DARKNESS),
    secondary: fillin(0x00aaaa, DARKNESS),

    white: [
        Color::Rgb(0xaa, 0xaa, 0xaa),
        Color::Rgb(0xaa, 0xaa, 0xaa),
        Color::Rgb(0xff, 0xff, 0xff),
        Color::Rgb(0xff, 0xff, 0xff),
        Color::Rgb(0xaa, 0xaa, 0xaa),
        Color::Rgb(0xaa, 0xaa, 0xaa),
        Color::Rgb(0xff, 0xff, 0xff),
        Color::Rgb(0xff, 0xff, 0xff),
    ],
    gray: [
        Color::Rgb(0x55, 0x55, 0x55),
        Color::Rgb(0x55, 0x55, 0x55),
        Color::Rgb(0xaa, 0xaa, 0xaa),
        Color::Rgb(0xaa, 0xaa, 0xaa),
        Color::Rgb(0x55, 0x55, 0x55),
        Color::Rgb(0x55, 0x55, 0x55),
        Color::Rgb(0xaa, 0xaa, 0xaa),
        Color::Rgb(0xaa, 0xaa, 0xaa),
    ],
    black: [
        Color::Rgb(0x00, 0x00, 0x00),
        Color::Rgb(0x00, 0x00, 0x00),
        Color::Rgb(0x55, 0x55, 0x55),
        Color::Rgb(0x55, 0x55, 0x55),
        Color::Rgb(0x00, 0x00, 0x00),
        Color::Rgb(0x00, 0x00, 0x00),
        Color::Rgb(0x55, 0x55, 0x55),
        Color::Rgb(0x55, 0x55, 0x55),
    ],

    red: fillin(0xaa0000, DARKNESS),
    orange: fillin(0xaa5500, DARKNESS),
    yellow: fillin(0xffff55, DARKNESS),
    limegreen: fillin(0x55ff55, DARKNESS),
    green: fillin(0x00aa00, DARKNESS),
    bluegreen: fillin(0x55ffff, DARKNESS),
    cyan: fillin(0x00aaaa, DARKNESS),
    blue: fillin(0x5555ff, DARKNESS),
    deepblue: fillin(0x0000af, DARKNESS),
    purple: fillin(0xaa00aa, DARKNESS),
    magenta: fillin(0xff55ff, DARKNESS),
    redpink: fillin(0xff5555, DARKNESS),
};

const fn fillin(c0: u32, dark_scale_to: u8) -> [Color; 8] {
    let r0 = (c0 >> 16) as u8;
    let g0 = (c0 >> 8) as u8;
    let b0 = c0 as u8;

    // dark
    let r4 = Palette::scale_to(r0, dark_scale_to);
    let g4 = Palette::scale_to(g0, dark_scale_to);
    let b4 = Palette::scale_to(b0, dark_scale_to);

    [
        Color::Rgb(r0, g0, b0),
        Color::Rgb(r0, g0, b0),
        Color::Rgb(r0, g0, b0),
        Color::Rgb(r0, g0, b0),
        Color::Rgb(r4, g4, b4),
        Color::Rgb(r4, g4, b4),
        Color::Rgb(r4, g4, b4),
        Color::Rgb(r4, g4, b4),
    ]
}<|MERGE_RESOLUTION|>--- conflicted
+++ resolved
@@ -1,10 +1,6 @@
 use crate::Palette;
-<<<<<<< HEAD
-use ratatui::style::Color;
+use ratatui_core::style::Color;
 use std::borrow::Cow;
-=======
-use ratatui_core::style::Color;
->>>>>>> 1cce7d48
 
 /// Base 16
 ///
