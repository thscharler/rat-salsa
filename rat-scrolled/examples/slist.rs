#![allow(dead_code)]

use crate::adapter::list::{ListS, ListSState};
use crate::mini_salsa::{MiniSalsaState, mock_init, run_ui, setup_logging};
use rat_event::{HandleEvent, MouseOnly, Outcome, try_flow};
use rat_scrolled::Scroll;
<<<<<<< HEAD
use rat_theme4::StyleName;
use ratatui::buffer::Buffer;
use ratatui::layout::{Constraint, Layout, Rect};
use ratatui::style::Style;
use ratatui::widgets::{Block, ListDirection, StatefulWidget};
=======
use ratatui_core::layout::{Constraint, Layout, Rect};
>>>>>>> 1cce7d48
use std::iter::repeat_with;
use ratatui_core::terminal::Frame;
use ratatui_core::widgets::StatefulWidget;
use ratatui_crossterm::crossterm::event::Event;
use ratatui_widgets::list::ListDirection;

mod adapter;
mod mini_salsa;

fn main() -> Result<(), anyhow::Error> {
    setup_logging()?;

    let mut counter = 0;

    let mut state = State { sample1: repeat_with(|| {
        counter += 1;
        counter
    })
        .take(2000)
        .collect::<Vec<i32>>(),
        sample2:
        "Lorem ipsum dolor sit amet, consetetur sadipscing elitr, sed diam nonumy eirmod tempor invidunt ut labore et dolore magna aliquyam erat, sed diam voluptua. At vero eos et accusam et"
            .split(" ").collect()
        ,
        list1: Default::default(),
        list2: Default::default(),
        list3: Default::default(),
        list4: Default::default(),
    };

    run_ui("slist", mock_init, event, render, &mut state)
}

struct State {
    sample1: Vec<i32>,
    sample2: Vec<&'static str>,
    list1: ListSState,
    list2: ListSState,
    list3: ListSState,
    list4: ListSState,
}

fn render(
    buf: &mut Buffer,
    area: Rect,
    ctx: &mut MiniSalsaState,
    state: &mut State,
) -> Result<(), anyhow::Error> {
    let l = Layout::horizontal([
        Constraint::Fill(1),
        Constraint::Fill(1),
        Constraint::Fill(1),
        Constraint::Fill(1),
    ])
    .split(area);

    ListS::new(state.sample1.iter().map(|v| v.to_string()))
        .block(Block::new().style(ctx.theme.style_style(Style::CONTAINER_BASE)))
        .scroll(Scroll::new().style(ctx.theme.style_style(Style::CONTAINER_BORDER_FG)))
        .highlight_style(ctx.theme.p.secondary(2))
        .render(l[0], buf, &mut state.list1);

    ListS::new(state.sample2.iter().map(|v| v.to_string()))
        .block(Block::new().style(ctx.theme.style_style(Style::CONTAINER_BASE)))
        .scroll(Scroll::new().style(ctx.theme.style_style(Style::CONTAINER_BORDER_FG)))
        .highlight_style(ctx.theme.p.secondary(2))
        .render(l[1], buf, &mut state.list2);

    ListS::new(state.sample1.iter().map(|v| v.to_string()))
        .block(Block::new().style(ctx.theme.style_style(Style::CONTAINER_BASE)))
        .scroll(Scroll::new().style(ctx.theme.style_style(Style::CONTAINER_BORDER_FG)))
        .highlight_style(ctx.theme.p.secondary(2))
        .scroll_selection()
        .scroll_padding(2)
        .highlight_symbol("&")
        .render(l[2], buf, &mut state.list3);

    ListS::new(state.sample2.iter().map(|v| v.to_string()))
        .block(Block::new().style(ctx.theme.style_style(Style::CONTAINER_BASE)))
        .scroll(Scroll::new().style(ctx.theme.style_style(Style::CONTAINER_BORDER_FG)))
        .highlight_style(ctx.theme.p.secondary(2))
        .direction(ListDirection::BottomToTop)
        .render(l[3], buf, &mut state.list4);

    Ok(())
}

fn event(
<<<<<<< HEAD
    event: &crossterm::event::Event,
    _ctx: &mut MiniSalsaState,
=======
    event: &Event,
    _data: &mut Data,
    _istate: &mut MiniSalsaState,
>>>>>>> 1cce7d48
    state: &mut State,
) -> Result<Outcome, anyhow::Error> {
    try_flow!(state.list1.handle(event, MouseOnly));
    try_flow!(state.list2.handle(event, MouseOnly));
    try_flow!(state.list3.handle(event, MouseOnly));
    try_flow!(state.list4.handle(event, MouseOnly));
    Ok(Outcome::Continue)
}<|MERGE_RESOLUTION|>--- conflicted
+++ resolved
@@ -4,20 +4,15 @@
 use crate::mini_salsa::{MiniSalsaState, mock_init, run_ui, setup_logging};
 use rat_event::{HandleEvent, MouseOnly, Outcome, try_flow};
 use rat_scrolled::Scroll;
-<<<<<<< HEAD
 use rat_theme4::StyleName;
-use ratatui::buffer::Buffer;
-use ratatui::layout::{Constraint, Layout, Rect};
-use ratatui::style::Style;
-use ratatui::widgets::{Block, ListDirection, StatefulWidget};
-=======
+use ratatui_core::buffer::Buffer;
 use ratatui_core::layout::{Constraint, Layout, Rect};
->>>>>>> 1cce7d48
-use std::iter::repeat_with;
-use ratatui_core::terminal::Frame;
+use ratatui_core::style::Style;
 use ratatui_core::widgets::StatefulWidget;
 use ratatui_crossterm::crossterm::event::Event;
+use ratatui_widgets::block::Block;
 use ratatui_widgets::list::ListDirection;
+use std::iter::repeat_with;
 
 mod adapter;
 mod mini_salsa;
@@ -101,14 +96,8 @@
 }
 
 fn event(
-<<<<<<< HEAD
-    event: &crossterm::event::Event,
+    event: &Event,
     _ctx: &mut MiniSalsaState,
-=======
-    event: &Event,
-    _data: &mut Data,
-    _istate: &mut MiniSalsaState,
->>>>>>> 1cce7d48
     state: &mut State,
 ) -> Result<Outcome, anyhow::Error> {
     try_flow!(state.list1.handle(event, MouseOnly));
