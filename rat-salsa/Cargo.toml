--- conflicted
+++ resolved
@@ -15,7 +15,7 @@
 workspace = true
 
 [features]
-default = ["dialog_widgets"]
+default = []
 async = ["dep:tokio"]
 scrolling-regions = []
 dialog = ["try_as_traits"]
@@ -25,14 +25,6 @@
 log = "0.4"
 crossbeam = "0.8"
 try_as_traits = { version = "0.1", optional = true }
-<<<<<<< HEAD
-ratatui = { version = "0.29", features = [] }
-tokio = { version = "1.42", features = ["rt", "rt-multi-thread", "sync", "time"], optional = true }
-
-rat-event = { version = "1.4", path = "../rat-event" }
-rat-focus = { version = "1.6", path = "../rat-focus" }
-rat-widget = { version = "2.10", optional = true, path = "../rat-widget", features = ["user_directories"] }
-=======
 tokio = { version = "1.42", features = ["rt", "rt-multi-thread", "sync", "time"], optional = true }
 
 ratatui-core = { version = "0.1.0-beta.0", features = ["std", "layout-cache", "scrolling-regions"] }
@@ -42,7 +34,6 @@
 rat-event = { version = "2.0", path = "../rat-event" }
 rat-focus = { version = "2.0", path = "../rat-focus" }
 rat-widget = { version = "3.0", optional = true, path = "../rat-widget", features = ["user_directories"] }
->>>>>>> 1cce7d48
 
 [dev-dependencies]
 anyhow = "1.0"
@@ -59,13 +50,8 @@
 sysinfo = "0.37"
 unicode-segmentation = "1.11"
 
-<<<<<<< HEAD
-rat-widget = { version = "2.10", path = "../rat-widget", features = ["user_directories"] }
-rat-theme4 = { version = "4.3", path = "../rat-theme4" }
-=======
 rat-widget = { version = "3.0", path = "../rat-widget", features = ["user_directories"] }
 rat-theme4 = { version = "5.0", path = "../rat-theme4" }
->>>>>>> 1cce7d48
 
 [[example]]
 name = "async1"
