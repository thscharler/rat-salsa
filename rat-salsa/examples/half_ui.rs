--- conflicted
+++ resolved
@@ -15,22 +15,13 @@
 use rat_widget::menu::{MenuLine, MenuLineState};
 use rat_widget::msgdialog::{MsgDialog, MsgDialogState};
 use rat_widget::statusline::{StatusLine, StatusLineState};
-<<<<<<< HEAD
-use ratatui::buffer::Buffer;
-use ratatui::layout::{Constraint, Layout, Rect};
-use ratatui::prelude::Widget;
-use ratatui::style::Style;
-use ratatui::text::{Line, Text};
-use ratatui::widgets::StatefulWidget;
-=======
 use ratatui_core::buffer::Buffer;
 use ratatui_core::layout::{Constraint, Layout, Rect};
 use ratatui_core::style::Style;
-use ratatui_core::terminal::{TerminalOptions, Viewport};
 use ratatui_core::text::{Line, Text};
 use ratatui_core::widgets::{StatefulWidget, Widget};
-use ratatui_crossterm::crossterm;
->>>>>>> 1cce7d48
+use ratatui_crossterm::crossterm::event::Event;
+use ratatui_crossterm::crossterm::terminal;
 use std::fs;
 use std::path::PathBuf;
 use std::time::SystemTime;
@@ -43,7 +34,7 @@
     let mut global = Global::new(config, theme);
     let mut state = Scenery::default();
 
-    let term_size = crossterm::terminal::size()?;
+    let term_size = terminal::size()?;
     let area = Rect::new(
         term_size.0.saturating_sub(30),
         term_size.1.saturating_sub(2),
@@ -104,7 +95,7 @@
 #[derive(Debug)]
 pub enum AppEvent {
     Timer(TimeOut),
-    Event(crossterm::event::Event),
+    Event(Event),
     Rendered,
     Message(String),
     Status(usize, String),
@@ -122,8 +113,8 @@
     }
 }
 
-impl From<crossterm::event::Event> for AppEvent {
-    fn from(value: crossterm::event::Event) -> Self {
+impl From<Event> for AppEvent {
+    fn from(value: Event) -> Self {
         Self::Event(value)
     }
 }
