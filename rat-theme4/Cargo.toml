[package]
name = "rat-theme4"
<<<<<<< HEAD
version = "4.3.0"
=======
version = "5.0.0"
>>>>>>> 1cce7d48
edition = "2024"
authors = ["thscharler <thscharler@gmail.com>"]
description = "dark theme and color-schemes"
license = "MIT/Apache-2.0"
repository = "https://github.com/thscharler/rat-salsa"
readme = "readme.md"
keywords = ["ratatui", "widget", "theme"]
categories = ["command-line-interface"]
exclude = [".idea/*", ".gitignore"]

[lints]
workspace = true

[features]
<<<<<<< HEAD
# Defaults to 'rat-widget'
default = ["rat-widget"]
# Include styles for rat-widget's
rat-widget = ["dep:rat-widget"]
# Include styles for color-input.
color-input = ["dep:rat-widget-extra", "dep:rat-widget", "rat-widget-extra/color-input"]
# Serde
serde = ["dep:serde", "ratatui/serde"]
=======
default = ["color_input"]
color_input = ["rat-widget/color_input"]
>>>>>>> 1cce7d48

[dependencies]
log = "0.4"
serde = { version = "1", optional = true }
rat-widget = { version = "2.10", path = "../rat-widget", optional = true }
rat-widget-extra = { version = "1.0", path = "../rat-widget-extra", optional = true }

[dev-dependencies]
serde_json = { version = "1.0", features = ["std"] }
anyhow = "1.0"

<<<<<<< HEAD
[[test]]
name = "test_serde"
required-features = ["serde"]
=======
ratatui-core = { version = "0.1.0-beta.0", features = ["std", "layout-cache", "scrolling-regions"] }
ratatui-widgets = { version = "0.3.0-beta.0", features = ["std", "unstable-rendered-line-info"] }
ratatui-crossterm = { version = "0.1.0-beta.0", features = ["scrolling-regions"] }

rat-widget = { version = "3.0", path = "../rat-widget" }
>>>>>>> 1cce7d48
<|MERGE_RESOLUTION|>--- conflicted
+++ resolved
@@ -1,10 +1,6 @@
 [package]
 name = "rat-theme4"
-<<<<<<< HEAD
-version = "4.3.0"
-=======
 version = "5.0.0"
->>>>>>> 1cce7d48
 edition = "2024"
 authors = ["thscharler <thscharler@gmail.com>"]
 description = "dark theme and color-schemes"
@@ -19,7 +15,6 @@
 workspace = true
 
 [features]
-<<<<<<< HEAD
 # Defaults to 'rat-widget'
 default = ["rat-widget"]
 # Include styles for rat-widget's
@@ -27,30 +22,23 @@
 # Include styles for color-input.
 color-input = ["dep:rat-widget-extra", "dep:rat-widget", "rat-widget-extra/color-input"]
 # Serde
-serde = ["dep:serde", "ratatui/serde"]
-=======
-default = ["color_input"]
-color_input = ["rat-widget/color_input"]
->>>>>>> 1cce7d48
+serde = ["dep:serde", "ratatui-core/serde", "ratatui-widgets/serde"]
 
 [dependencies]
 log = "0.4"
 serde = { version = "1", optional = true }
-rat-widget = { version = "2.10", path = "../rat-widget", optional = true }
+
+ratatui-core = { version = "0.1.0-beta.0", features = ["std", "layout-cache", "scrolling-regions"] }
+ratatui-widgets = { version = "0.3.0-beta.0", features = ["std", "unstable-rendered-line-info"] }
+ratatui-crossterm = { version = "0.1.0-beta.0", features = ["scrolling-regions"] }
+
+rat-widget = { version = "3.0", path = "../rat-widget", optional = true }
 rat-widget-extra = { version = "1.0", path = "../rat-widget-extra", optional = true }
 
 [dev-dependencies]
 serde_json = { version = "1.0", features = ["std"] }
 anyhow = "1.0"
 
-<<<<<<< HEAD
 [[test]]
 name = "test_serde"
-required-features = ["serde"]
-=======
-ratatui-core = { version = "0.1.0-beta.0", features = ["std", "layout-cache", "scrolling-regions"] }
-ratatui-widgets = { version = "0.3.0-beta.0", features = ["std", "unstable-rendered-line-info"] }
-ratatui-crossterm = { version = "0.1.0-beta.0", features = ["scrolling-regions"] }
-
-rat-widget = { version = "3.0", path = "../rat-widget" }
->>>>>>> 1cce7d48
+required-features = ["serde"]