[package]
name = "rat-theme2"
version = "1.5.1"
edition = "2024"
authors = ["thscharler <thscharler@gmail.com>"]
description = "dark theme and color-schemes"
license = "MIT/Apache-2.0"
repository = "https://github.com/thscharler/rat-salsa"
readme = "readme.md"
keywords = ["ratatui", "widget", "theme"]
categories = ["command-line-interface"]
exclude = [".idea/*", ".gitignore"]

[lints]
workspace = true

[dependencies]
log = "0.4"

<<<<<<< HEAD
rat-widget = { version = "2.10", path = "../rat-widget" }
=======
ratatui-core = { version = "0.1.0-beta.0", features = ["std", "layout-cache", "scrolling-regions"] }
ratatui-widgets = { version = "0.3.0-beta.0", features = ["std", "unstable-rendered-line-info"] }
ratatui-crossterm = { version = "0.1.0-beta.0", features = ["scrolling-regions"] }

rat-widget = { version = "3.0", path = "../rat-widget" }
>>>>>>> 1cce7d48
<|MERGE_RESOLUTION|>--- conflicted
+++ resolved
@@ -17,12 +17,8 @@
 [dependencies]
 log = "0.4"
 
-<<<<<<< HEAD
-rat-widget = { version = "2.10", path = "../rat-widget" }
-=======
 ratatui-core = { version = "0.1.0-beta.0", features = ["std", "layout-cache", "scrolling-regions"] }
 ratatui-widgets = { version = "0.3.0-beta.0", features = ["std", "unstable-rendered-line-info"] }
 ratatui-crossterm = { version = "0.1.0-beta.0", features = ["scrolling-regions"] }
 
-rat-widget = { version = "3.0", path = "../rat-widget" }
->>>>>>> 1cce7d48
+rat-widget = { version = "3.0", path = "../rat-widget" }