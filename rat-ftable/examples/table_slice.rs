//!
//! Example for [TableData]
//!

use crate::mini_salsa::mock_init;
use crate::mini_salsa::{MiniSalsaState, run_ui, setup_logging};
use format_num_pattern::NumberFormat;
use rat_event::{HandleEvent, Regular};
use rat_focus::{Focus, FocusBuilder, FocusFlag};
use rat_ftable::event::Outcome;
use rat_ftable::selection::RowSelection;
use rat_ftable::textdata::{Cell, Row};
use rat_ftable::{Table, TableContext, TableData, TableState};
<<<<<<< HEAD
use rat_scrolled::{Scroll, ScrollStyle};
use rat_theme4::StyleName;
use rat_theme4::theme::SalsaTheme;
use ratatui::buffer::Buffer;
use ratatui::layout::{Constraint, Flex, Layout, Rect};
use ratatui::style::Style;
use ratatui::text::Span;
use ratatui::widgets::{Block, StatefulWidget, Widget, block};
=======
use rat_scrolled::Scroll;
use ratatui_core::buffer::Buffer;
use ratatui_core::layout::{Constraint, Flex, Layout, Rect};
use ratatui_core::terminal::Frame;
use ratatui_core::text::Span;
use ratatui_core::widgets::{ StatefulWidget, Widget, };
use ratatui_crossterm::crossterm::event::Event;
use ratatui_widgets::block::Block;
use ratatui_widgets::borders::BorderType;
>>>>>>> 1cce7d48

mod data;
mod mini_salsa;

fn main() -> Result<(), anyhow::Error> {
    setup_logging()?;

    let mut state = State {
        table_data: data::DATA
            .iter()
            .map(|v| Sample {
                text: *v,
                num1: rand::random(),
                num2: rand::random(),
                check: rand::random(),
            })
            .collect(),
        table: Default::default(),
    };

    run_ui("slice", mock_init, event, render, &mut state)
}

struct Sample {
    text: &'static str,
    num1: f32,
    num2: f32,
    check: bool,
}

struct State {
    table_data: Vec<Sample>,
    table: TableState<RowSelection>,
}

fn render(
    buf: &mut Buffer,
    area: Rect,
    ctx: &mut MiniSalsaState,
    state: &mut State,
) -> Result<(), anyhow::Error> {
    let l0 = Layout::horizontal([Constraint::Percentage(61)])
        .flex(Flex::Center)
        .split(area);

    struct DataSlice<'a>(&'a [Sample]);

    impl<'a> TableData<'a> for DataSlice<'a> {
        fn rows(&self) -> usize {
            self.0.len()
        }

        fn render_cell(
            &self,
            _ctx: &TableContext,
            column: usize,
            row: usize,
            area: Rect,
            buf: &mut Buffer,
        ) {
            if let Some(d) = self.0.get(row) {
                match column {
                    0 => {
                        let row_fmt = NumberFormat::new("000000").expect("fmt");
                        let span = Span::from(row_fmt.fmt_u(row));
                        span.render(area, buf);
                    }
                    1 => {
                        let span = Span::from(d.text);
                        span.render(area, buf);
                    }
                    2 => {
                        let num1_fmt = NumberFormat::new("####0.00").expect("fmt");
                        let span = Span::from(num1_fmt.fmt_u(d.num1));
                        span.render(area, buf);
                    }
                    3 => {
                        let num2_fmt = NumberFormat::new("####0.00").expect("fmt");
                        let span = Span::from(num2_fmt.fmt_u(d.num2));
                        span.render(area, buf);
                    }
                    4 => {
                        let cc = if d.check { "\u{2622}" } else { "\u{2623}" };
                        let span = Span::from(cc);
                        span.render(area, buf);
                    }
                    _ => {}
                }
            }
        }
    }

    Table::default()
        .data(DataSlice(&state.table_data))
        .widths([
            Constraint::Length(6),
            Constraint::Length(20),
            Constraint::Length(15),
            Constraint::Length(15),
            Constraint::Length(3),
        ])
        .column_spacing(1)
        .header(Row::new([
            Cell::from("Nr"),
            Cell::from("Text"),
            Cell::from("Val1"),
            Cell::from("Val2"),
            Cell::from("State"),
        ]))
        .footer(Row::new(["a", "b", "c", "d", "e"]))
        .block(
            Block::bordered()
<<<<<<< HEAD
                .border_type(block::BorderType::Rounded)
=======
                .border_type(BorderType::Rounded)
                .border_style(THEME.container_border())
                .title_style(THEME.container_border())
>>>>>>> 1cce7d48
                .title("tabledata"),
        )
        .vscroll(Scroll::new())
        .styles(table(&ctx.theme))
        .render(l0[0], buf, &mut state.table);
    Ok(())
}

fn table(th: &SalsaTheme) -> rat_ftable::TableStyle {
    rat_ftable::TableStyle {
        style: th.style(Style::CONTAINER_BASE),
        select_row: Some(th.style(Style::SELECT)),
        show_row_focus: true,
        focus_style: Some(th.style(Style::FOCUS)),
        border_style: Some(th.style(Style::CONTAINER_BORDER_FG)),
        scroll: Some(scroll(th)),
        header: Some(th.style(Style::HEADER)),
        footer: Some(th.style(Style::FOOTER)),
        ..Default::default()
    }
}

fn scroll(th: &SalsaTheme) -> ScrollStyle {
    ScrollStyle {
        thumb_style: Some(th.style(Style::CONTAINER_BORDER_FG)),
        track_style: Some(th.style(Style::CONTAINER_BORDER_FG)),
        min_style: Some(th.style(Style::CONTAINER_BORDER_FG)),
        begin_style: Some(th.style(Style::CONTAINER_ARROW_FG)),
        end_style: Some(th.style(Style::CONTAINER_ARROW_FG)),
        ..Default::default()
    }
}

fn focus(state: &mut State) -> Focus {
    let mut fb = FocusBuilder::new(None);
    fb.widget(&state.table);
    fb.widget(&FocusFlag::new());
    fb.build()
}

fn event(
<<<<<<< HEAD
    event: &crossterm::event::Event,
    ctx: &mut MiniSalsaState,
=======
    event: &Event,
    _data: &mut Data,
    istate: &mut MiniSalsaState,
>>>>>>> 1cce7d48
    state: &mut State,
) -> Result<Outcome, anyhow::Error> {
    ctx.focus_outcome = focus(state).handle(event, Regular);

    let r = state.table.handle(event, Regular);

    Ok(r.into())
}<|MERGE_RESOLUTION|>--- conflicted
+++ resolved
@@ -11,26 +11,17 @@
 use rat_ftable::selection::RowSelection;
 use rat_ftable::textdata::{Cell, Row};
 use rat_ftable::{Table, TableContext, TableData, TableState};
-<<<<<<< HEAD
 use rat_scrolled::{Scroll, ScrollStyle};
 use rat_theme4::StyleName;
 use rat_theme4::theme::SalsaTheme;
-use ratatui::buffer::Buffer;
-use ratatui::layout::{Constraint, Flex, Layout, Rect};
-use ratatui::style::Style;
-use ratatui::text::Span;
-use ratatui::widgets::{Block, StatefulWidget, Widget, block};
-=======
-use rat_scrolled::Scroll;
 use ratatui_core::buffer::Buffer;
 use ratatui_core::layout::{Constraint, Flex, Layout, Rect};
-use ratatui_core::terminal::Frame;
+use ratatui_core::style::Style;
 use ratatui_core::text::Span;
-use ratatui_core::widgets::{ StatefulWidget, Widget, };
+use ratatui_core::widgets::{StatefulWidget, Widget};
 use ratatui_crossterm::crossterm::event::Event;
 use ratatui_widgets::block::Block;
 use ratatui_widgets::borders::BorderType;
->>>>>>> 1cce7d48
 
 mod data;
 mod mini_salsa;
@@ -143,13 +134,7 @@
         .footer(Row::new(["a", "b", "c", "d", "e"]))
         .block(
             Block::bordered()
-<<<<<<< HEAD
-                .border_type(block::BorderType::Rounded)
-=======
                 .border_type(BorderType::Rounded)
-                .border_style(THEME.container_border())
-                .title_style(THEME.container_border())
->>>>>>> 1cce7d48
                 .title("tabledata"),
         )
         .vscroll(Scroll::new())
@@ -191,14 +176,8 @@
 }
 
 fn event(
-<<<<<<< HEAD
-    event: &crossterm::event::Event,
+    event: &Event,
     ctx: &mut MiniSalsaState,
-=======
-    event: &Event,
-    _data: &mut Data,
-    istate: &mut MiniSalsaState,
->>>>>>> 1cce7d48
     state: &mut State,
 ) -> Result<Outcome, anyhow::Error> {
     ctx.focus_outcome = focus(state).handle(event, Regular);
