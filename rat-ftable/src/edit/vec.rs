//! Specialized editing in a table. Keeps a Vec of
//! the row-data.
//!
//! A widget that renders the table and can render
//! an edit-widget on top.
//!
//! __Examples__
//! For examples go to the rat-widget crate.
//! There is `examples/table_edit2.rs`.

use crate::edit::{Mode, TableEditor, TableEditorState};
use crate::rowselection::RowSelection;
use crate::util::clear_buf_area;
use crate::{Table, TableState};
use log::warn;
use rat_cursor::HasScreenCursor;
use rat_event::util::MouseFlags;
use rat_event::{HandleEvent, Outcome, Regular, ct_event, event_flow, try_flow};
use rat_focus::{FocusBuilder, FocusFlag, HasFocus, Navigation};
use rat_reloc::RelocatableState;
use ratatui_core::buffer::Buffer;
use ratatui_core::layout::Rect;
use ratatui_core::widgets::StatefulWidget;
use std::fmt::{Debug, Formatter};
<<<<<<< HEAD
=======
use std::mem;
use ratatui_crossterm::crossterm::event::Event;
>>>>>>> 1cce7d48

/// Widget that supports row-wise editing of a table.
///
/// This widget keeps a `Vec<RowData>` and modifies it.
///
/// It's parameterized with a `Editor` widget, that renders
/// the input line and handles events.
#[allow(clippy::type_complexity)]
pub struct EditableTableVec<'a, E>
where
    E: TableEditor + 'a,
{
    table: Box<
        dyn for<'b> Fn(
                &'b [<<E as TableEditor>::State as TableEditorState>::Value],
            ) -> Table<'b, RowSelection>
            + 'a,
    >,
    editor: E,
}

/// State for EditTable.
///
/// Contains `mode` to differentiate between edit/non-edit.
/// This will lock the focus to the input line while editing.
///
pub struct EditableTableVecState<S>
where
    S: TableEditorState,
{
    /// Editing mode.
    pub mode: Mode,

    /// Backing table.
    pub table: TableState<RowSelection>,
    /// Editor
    pub editor: S,

    /// Data store
    pub data: Vec<S::Value>,

    pub mouse: MouseFlags,
}

impl<'a, E> EditableTableVec<'a, E>
where
    E: TableEditor + 'a,
{
    /// Create a new editable table.
    ///
    /// A bit tricky bc lifetimes of the table-data.
    ///
    /// * table: constructor for the Table widget. This gets a `&[Value]` slice
    ///   to display and returns the configured table.
    /// * editor: editor widget.
    pub fn new(
        table: impl for<'b> Fn(
            &'b [<<E as TableEditor>::State as TableEditorState>::Value],
        ) -> Table<'b, RowSelection>
        + 'a,
        editor: E,
    ) -> Self {
        Self {
            table: Box::new(table),
            editor,
        }
    }
}

impl<'a, E> Debug for EditableTableVec<'a, E>
where
    E: Debug,
    E: TableEditor + 'a,
{
    fn fmt(&self, f: &mut Formatter<'_>) -> std::fmt::Result {
        f.debug_struct("EditVec")
            .field("table", &"..dyn..")
            .field("editor", &self.editor)
            .finish()
    }
}

impl<'a, E> StatefulWidget for EditableTableVec<'a, E>
where
    E: TableEditor + 'a,
{
    type State = EditableTableVecState<E::State>;

    #[allow(clippy::collapsible_else_if)]
    fn render(self, area: Rect, buf: &mut Buffer, state: &mut Self::State) {
        let table = (self.table)(&state.data);
        table.render(area, buf, &mut state.table);

        if state.mode == Mode::Insert || state.mode == Mode::Edit {
            if let Some(row) = state.table.selected() {
                // but it might be out of view
                if let Some((row_area, cell_areas)) = state.table.row_cells(row) {
                    clear_buf_area(row_area, buf);
                    self.editor
                        .render(row_area, &cell_areas, buf, &mut state.editor);
                }
            } else {
                if cfg!(feature = "perf_warnings") {
                    warn!("no row selection, not rendering editor");
                }
            }
        }
    }
}

impl<S> Default for EditableTableVecState<S>
where
    S: TableEditorState + Default,
{
    fn default() -> Self {
        Self {
            mode: Mode::View,
            table: Default::default(),
            editor: S::default(),
            data: Vec::default(),
            mouse: Default::default(),
        }
    }
}

impl<S> Debug for EditableTableVecState<S>
where
    S: TableEditorState + Debug,
    S::Value: Debug,
{
    fn fmt(&self, f: &mut Formatter<'_>) -> std::fmt::Result {
        f.debug_struct("EditVecState")
            .field("mode", &self.mode)
            .field("table", &self.table)
            .field("editor", &self.editor)
            .field("editor_data", &self.data)
            .field("mouse", &self.mouse)
            .finish()
    }
}

impl<S> HasFocus for EditableTableVecState<S>
where
    S: TableEditorState,
{
    fn build(&self, builder: &mut FocusBuilder) {
        builder.leaf_widget(self);
    }

    fn focus(&self) -> FocusFlag {
        self.table.focus()
    }

    fn area(&self) -> Rect {
        self.table.area()
    }

    fn navigable(&self) -> Navigation {
        match self.mode {
            Mode::View => self.table.navigable(),
            Mode::Edit | Mode::Insert => Navigation::Lock,
        }
    }

    fn is_focused(&self) -> bool {
        self.table.is_focused()
    }

    fn lost_focus(&self) -> bool {
        self.table.lost_focus()
    }

    fn gained_focus(&self) -> bool {
        self.table.gained_focus()
    }
}

impl<S> HasScreenCursor for EditableTableVecState<S>
where
    S: TableEditorState + HasScreenCursor,
{
    fn screen_cursor(&self) -> Option<(u16, u16)> {
        match self.mode {
            Mode::View => None,
            Mode::Edit | Mode::Insert => self.editor.screen_cursor(),
        }
    }
}

impl<S> RelocatableState for EditableTableVecState<S>
where
    S: TableEditorState + RelocatableState,
{
    fn relocate(&mut self, shift: (i16, i16), clip: Rect) {
        match self.mode {
            Mode::View => {}
            Mode::Edit | Mode::Insert => {
                self.editor.relocate(shift, clip);
            }
        }
    }
}

impl<S> EditableTableVecState<S>
where
    S: TableEditorState,
{
    pub fn new(editor: S) -> Self {
        Self {
            mode: Mode::View,
            table: TableState::new(),
            editor,
            data: Default::default(),
            mouse: Default::default(),
        }
    }

    pub fn named(name: &str, editor: S) -> Self {
        Self {
            mode: Mode::View,
            table: TableState::named(name),
            editor,
            data: Default::default(),
            mouse: Default::default(),
        }
    }
}

impl<S> EditableTableVecState<S>
where
    S: TableEditorState,
{
    /// Set the edit data.
    pub fn set_value(&mut self, data: Vec<S::Value>) {
        self.data = data;
    }

    /// Get a clone of the edit data.
    ///
    /// This will not contain the data of the currently
    /// editing row. Instead, it will contain a default value
    /// at the current edit position.
    pub fn value(&self) -> Vec<S::Value> {
        self.data.clone()
    }

    /// Clear the widget.
    pub fn clear(&mut self) {
        self.mode = Mode::View;
        self.table.clear_offset();
        self.table.clear_selection();
        self.data.clear();
        // todo: self.editor.clear() is missing?
    }

    /// Editing is active?
    pub fn is_editing(&self) -> bool {
        self.mode == Mode::Edit || self.mode == Mode::Insert
    }

    /// Is the current edit an insert?
    pub fn is_insert(&self) -> bool {
        self.mode == Mode::Insert
    }

    /// Remove the item at the selected row.
    pub fn remove(&mut self, row: usize) {
        if self.mode != Mode::View {
            return;
        }
        if row < self.data.len() {
            self.data.remove(row);
            self.table.items_removed(row, 1);
            if !self.table.scroll_to_row(row) {
                self.table.scroll_to_row(row.saturating_sub(1));
            }
        }
    }

    /// Edit a new item inserted at the selected row.
    pub fn edit_new<'a>(&mut self, row: usize, ctx: &'a S::Context<'a>) -> Result<(), S::Err> {
        if self.mode != Mode::View {
            return Ok(());
        }
        let value = self.editor.create_value(ctx)?;
        self.editor.set_value(value.clone(), ctx)?;
        self.data.insert(row, value);
        self._start(0, row, Mode::Insert);
        Ok(())
    }

    /// Edit the item at the selected row.
    pub fn edit<'a>(
        &mut self,
        col: usize,
        row: usize,
        ctx: &'a S::Context<'a>,
    ) -> Result<(), S::Err> {
        if self.mode != Mode::View {
            return Ok(());
        }
        {
            let value = &self.data[row];
            self.editor.set_value(value.clone(), ctx)?;
        }
        self._start(col, row, Mode::Edit);
        Ok(())
    }

    fn _start(&mut self, col: usize, row: usize, mode: Mode) {
        if self.table.is_focused() {
            // black magic
            FocusBuilder::build_for(&self.editor).first();
        }

        self.mode = mode;
        if self.mode == Mode::Insert {
            self.table.items_added(row, 1);
        }
        self.table.move_to(row);
        self.table.scroll_to_col(col);
        self.editor.set_focused_col(col);
    }

    /// Cancel editing.
    ///
    /// Updates the state to remove the edited row.
    pub fn cancel(&mut self) {
        if self.mode == Mode::View {
            return;
        }
        let Some(row) = self.table.selected_checked() else {
            return;
        };
        if self.mode == Mode::Insert {
            self.data.remove(row);
            self.table.items_removed(row, 1);
        }
        self._stop();
    }

    /// Commit the changes in the editor.
    pub fn commit<'a>(&mut self, ctx: &'a S::Context<'a>) -> Result<(), S::Err> {
        if self.mode == Mode::View {
            return Ok(());
        }
        let Some(row) = self.table.selected_checked() else {
            return Ok(());
        };
        {
            let value = self.editor.value(ctx)?;
            if let Some(value) = value {
                self.data[row] = value;
            } else {
                self.data.remove(row);
                self.table.items_removed(row, 1);
            }
        }
        self._stop();
        Ok(())
    }

    pub fn commit_and_append<'a>(&mut self, ctx: &'a S::Context<'a>) -> Result<(), S::Err> {
        self.commit(ctx)?;
        if let Some(row) = self.table.selected_checked() {
            self.edit_new(row + 1, ctx)?;
        }
        Ok(())
    }

    pub fn commit_and_edit<'a>(&mut self, ctx: &'a S::Context<'a>) -> Result<(), S::Err> {
        let Some(row) = self.table.selected_checked() else {
            return Ok(());
        };

        self.commit(ctx)?;
        if row + 1 < self.data.len() {
            self.table.select(Some(row + 1));
            self.edit(0, row + 1, ctx)?;
        }
        Ok(())
    }

    fn _stop(&mut self) {
        self.mode = Mode::View;
        self.table.scroll_to_col(0);
    }
}

impl<'a, S> HandleEvent<Event, &'a S::Context<'a>, Result<Outcome, S::Err>>
    for EditableTableVecState<S>
where
    S: HandleEvent<Event, &'a S::Context<'a>, Result<Outcome, S::Err>>,
    S: TableEditorState,
{
    #[allow(clippy::collapsible_if)]
    fn handle(
        &mut self,
        event: &Event,
        ctx: &'a S::Context<'a>,
    ) -> Result<Outcome, S::Err> {
        if self.mode == Mode::Edit || self.mode == Mode::Insert {
            if self.is_focused() {
                event_flow!({
                    let r = self.editor.handle(event, ctx)?;
                    if let Some(col) = self.editor.focused_col() {
                        if self.table.scroll_to_col(col) {
                            Outcome::Changed
                        } else {
                            r
                        }
                    } else {
                        r
                    }
                });

                try_flow!(match event {
                    ct_event!(keycode press Esc) => {
                        self.cancel();
                        Outcome::Changed
                    }
                    ct_event!(keycode press Enter) => {
                        if self.table.selected_checked() < Some(self.table.rows().saturating_sub(1))
                        {
                            self.commit_and_edit(ctx)?;
                            Outcome::Changed
                        } else {
                            self.commit_and_append(ctx)?;
                            Outcome::Changed
                        }
                    }
                    ct_event!(keycode press Up) => {
                        self.commit(ctx)?;
                        if self.data.is_empty() {
                            self.edit_new(0, ctx)?;
                        } else if let Some(row) = self.table.selected_checked()
                            && row > 0
                        {
                            self.table.select(Some(row));
                        }
                        Outcome::Changed
                    }
                    ct_event!(keycode press Down) => {
                        self.commit(ctx)?;
                        if self.data.is_empty() {
                            self.edit_new(0, ctx)?;
                        } else if let Some(row) = self.table.selected_checked()
                            && row + 1 < self.data.len()
                        {
                            self.table.select(Some(row + 1));
                        }
                        Outcome::Changed
                    }
                    _ => Outcome::Continue,
                });
            }

            Ok(Outcome::Continue)
        } else {
            if self.table.gained_focus() {
                if self.data.is_empty() {
                    self.edit_new(0, ctx)?;
                }
            }

            try_flow!(match event {
                ct_event!(mouse any for m) if self.mouse.doubleclick(self.table.table_area, m) => {
                    if let Some((col, row)) = self.table.cell_at_clicked((m.column, m.row)) {
                        self.edit(col, row, ctx)?;
                        Outcome::Changed
                    } else {
                        Outcome::Continue
                    }
                }
                _ => Outcome::Continue,
            });

            if self.is_focused() {
                try_flow!(match event {
                    ct_event!(keycode press Insert) => {
                        if let Some(row) = self.table.selected_checked() {
                            self.edit_new(row, ctx)?;
                        }
                        Outcome::Changed
                    }
                    ct_event!(keycode press Delete) => {
                        if let Some(row) = self.table.selected_checked() {
                            self.remove(row);
                            if self.data.is_empty() {
                                self.edit_new(0, ctx)?;
                            }
                        }
                        Outcome::Changed
                    }
                    ct_event!(keycode press Enter) | ct_event!(keycode press F(2)) => {
                        if let Some(row) = self.table.selected_checked() {
                            self.edit(0, row, ctx)?;
                            Outcome::Changed
                        } else if self.table.rows() == 0 {
                            self.edit_new(0, ctx)?;
                            Outcome::Changed
                        } else {
                            Outcome::Continue
                        }
                    }
                    ct_event!(keycode press Down) => {
                        if let Some(row) = self.table.selected_checked() {
                            if row == self.table.rows().saturating_sub(1) {
                                self.edit_new(row + 1, ctx)?;
                                Outcome::Changed
                            } else {
                                Outcome::Continue
                            }
                        } else if self.table.rows() == 0 {
                            self.edit_new(0, ctx)?;
                            Outcome::Changed
                        } else {
                            Outcome::Continue
                        }
                    }
                    _ => {
                        Outcome::Continue
                    }
                });
            }

            try_flow!(self.table.handle(event, Regular));

            Ok(Outcome::Continue)
        }
    }
}<|MERGE_RESOLUTION|>--- conflicted
+++ resolved
@@ -21,12 +21,8 @@
 use ratatui_core::buffer::Buffer;
 use ratatui_core::layout::Rect;
 use ratatui_core::widgets::StatefulWidget;
+use ratatui_crossterm::crossterm::event::Event;
 use std::fmt::{Debug, Formatter};
-<<<<<<< HEAD
-=======
-use std::mem;
-use ratatui_crossterm::crossterm::event::Event;
->>>>>>> 1cce7d48
 
 /// Widget that supports row-wise editing of a table.
 ///
@@ -423,11 +419,7 @@
     S: TableEditorState,
 {
     #[allow(clippy::collapsible_if)]
-    fn handle(
-        &mut self,
-        event: &Event,
-        ctx: &'a S::Context<'a>,
-    ) -> Result<Outcome, S::Err> {
+    fn handle(&mut self, event: &Event, ctx: &'a S::Context<'a>) -> Result<Outcome, S::Err> {
         if self.mode == Mode::Edit || self.mode == Mode::Insert {
             if self.is_focused() {
                 event_flow!({
