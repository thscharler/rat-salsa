use crate::mini_salsa::{MiniSalsaState, fill_buf_area, run_ui, setup_logging};
use crate::text_samples::{
    add_range_styles, sample_bosworth_1, sample_irish, sample_long, sample_lorem_ipsum,
    sample_medium, sample_rust, sample_scott_1,
};
use log::{debug, warn};
use rat_event::{HandleEvent, Outcome, Regular, ct_event, try_flow};
use rat_focus::{Focus, FocusBuilder};
use rat_scrolled::{Scroll, ScrollbarPolicy};
use rat_text::clipboard::{Clipboard, ClipboardError, set_global_clipboard};
use rat_text::line_number::{LineNumberState, LineNumbers};
use rat_text::text_area::{TextArea, TextAreaState, TextWrap};
use rat_text::{HasScreenCursor, TextPosition, upos_type};
use rat_theme4::StyleName;
use rat_theme4::palette::Colors;
use rat_vim::VI;
use rat_vim::vi_status_line::VIStatusLine;
<<<<<<< HEAD
use ratatui::buffer::Buffer;
use ratatui::layout::{Constraint, Layout, Rect};
use ratatui::style::{Style, Stylize};
use ratatui::widgets::{Paragraph, StatefulWidget, Widget};
=======
use ratatui_core::layout::{Constraint, Layout, Rect};
use ratatui_core::style::Style;
use ratatui_core::terminal::Frame;
use ratatui_core::widgets::{StatefulWidget, Widget};
use ratatui_crossterm::crossterm::event::Event;
use ratatui_widgets::paragraph::Paragraph;
>>>>>>> 1cce7d48
use ropey::Rope;
use std::cell::RefCell;
use std::fs::File;
use std::io::BufReader;
use std::time::{Duration, SystemTime};

mod mini_salsa;
mod text_samples;

fn main() -> Result<(), anyhow::Error> {
    setup_logging()?;

    set_global_clipboard(CliClipboard::default());

    let mut state = State {
        line_nr: true,
        relative_line_nr: false,
        textarea_vim: Default::default(),
        textarea: Default::default(),
        line_numbers: Default::default(),
        render_dur: Default::default(),
        event_dur: Default::default(),
        help: false,
    };
    state.textarea.focus.set(true);
    state.textarea.set_auto_indent(false);
    state.textarea.set_text_wrap(TextWrap::Word(2));
    state.textarea.clear();

    run_ui(
        "vi core",
        |ctx, _| {
            ctx.hide_timing = true;
            Ok(())
        },
        event,
        render,
        &mut state,
    )
}

struct State {
    pub line_nr: bool,
    pub relative_line_nr: bool,
    pub textarea_vim: VI,
    pub textarea: TextAreaState,
    pub line_numbers: LineNumberState,

    pub render_dur: Duration,
    pub event_dur: Duration,

    pub help: bool,
}

#[allow(dead_code)]
fn render(
    buf: &mut Buffer,
    area: Rect,
    ctx: &mut MiniSalsaState,
    state: &mut State,
) -> Result<(), anyhow::Error> {
    let l1 = Layout::vertical([
        Constraint::Length(1),
        Constraint::Fill(1),
        Constraint::Length(1),
    ])
    .split(area);

    let line_number_width = if state.line_nr {
        LineNumbers::width_for(state.textarea.vertical_offset(), 0, (0, 1), 0)
    } else {
        1
    };

    let l22 = Layout::horizontal([
        Constraint::Length(0),
        Constraint::Length(line_number_width),
        Constraint::Fill(1),
        Constraint::Length(0),
    ])
    .split(l1[1]);

    let l23 = Layout::horizontal([
        Constraint::Length(0),
        Constraint::Fill(1),
        Constraint::Length(0),
    ])
    .split(l1[2]);

    let h_scroll = Scroll::horizontal()
        .begin_symbol(Some("◀"))
        .end_symbol(Some("▶"))
        .track_symbol(Some("─"))
        .thumb_symbol("▄")
        .min_symbol(Some("─"));
    let v_scroll = Scroll::vertical()
        .begin_symbol(Some("▲"))
        .end_symbol(Some("▼"))
        .track_symbol(Some("│"))
        .thumb_symbol("█")
        .min_symbol(Some("│"));

    let textarea = TextArea::new()
        .vscroll(v_scroll.scroll_by(1).policy(ScrollbarPolicy::Always))
        .hscroll(h_scroll.policy(ScrollbarPolicy::Collapse))
        .style(ctx.theme.style_style(Style::DOCUMENT_BASE))
        .set_horizontal_max_offset(256)
        .text_style([
            Style::new().red(),
            Style::new().underlined(),
            Style::new().green(),
            Style::new().on_yellow(),
        ])
        .text_style_idx(
            999,
            ctx.theme
                .p
                .normal_contrast(ctx.theme.p.color(Colors::BlueGreen, 1)),
        )
        .text_style_idx(
            998,
            ctx.theme
                .p
                .normal_contrast(ctx.theme.p.color(Colors::Green, 1)),
        )
        .text_style_idx(
            997,
            ctx.theme
                .p
                .normal_contrast(ctx.theme.p.color(Colors::LimeGreen, 1)),
        );
    let t = SystemTime::now();
    textarea.render(l22[2], buf, &mut state.textarea);
    state.render_dur = t.elapsed().expect("timinig");

    VIStatusLine::new()
        .style(ctx.theme.style(Style::STATUS_BASE))
        .name(" ≡vi-core≡ ")
        .name_style(
            ctx.theme
                .p
                .high_contrast(ctx.theme.p.color(Colors::Blue, 1)),
        )
        .normal_style(
            ctx.theme
                .p
                .high_contrast(ctx.theme.p.color(Colors::LimeGreen, 1)),
        )
        .insert_style(
            ctx.theme
                .p
                .high_contrast(ctx.theme.p.color(Colors::Orange, 2)),
        )
        .visual_style(
            ctx.theme
                .p
                .high_contrast(ctx.theme.p.color(Colors::Yellow, 2)),
        )
        .pos_style(
            ctx.theme
                .p
                .high_contrast(ctx.theme.p.color(Colors::Gray, 2)),
        )
        .render(
            l23[1],
            buf,
            &mut (&mut state.textarea, &mut state.textarea_vim),
        );

    if state.line_nr {
        let mut l_line = l22[1];
        // no autocorrection for hidden scrollbar.
        if state.textarea.hscroll.max_offset > 0 {
            l_line.height -= 1;
        }
        LineNumbers::new()
            .margin((0, 1))
            .style(ctx.theme.style(Style::CONTAINER_BASE))
            .with_textarea(&state.textarea)
            .relative(state.relative_line_nr)
            .render(l_line, buf, &mut state.line_numbers);
    }

    fill_buf_area(
        buf,
        l1[0],
        " ",
        ctx.theme
            .p
            .normal_contrast(ctx.theme.p.color(Colors::Blue, 7)),
    );
    format!(
        "F1 toggle help | Ctrl+Q quit | R{} | R{:.0?} | E{:.0?}",
        ctx.frame, state.render_dur, state.event_dur
    )
    .to_string()
    .render(l1[0], buf);

    let screen_cursor = if !state.help {
        state.textarea.screen_cursor()
    } else {
        None
    };
    if let Some((cx, cy)) = screen_cursor {
        ctx.cursor = Some((cx, cy));
    }

    if state.help {
        fill_buf_area(
            buf,
            l22[2],
            " ",
            ctx.theme
                .p
                .normal_contrast(ctx.theme.p.color(Colors::BlueGreen, 0)),
        );
        Paragraph::new(
            r#"
    ** HELP **            
            
    ALT-1..8 Sample text
    ALT-l    open 'log.log'
    ALT-q    no wrap
    ALT-w    word wrap
    ALT-e    hard wrap
    ALT-c    show ctrl
    ALT-x    show breaks
    ALT-d    dump cache (to log)
    Alt-n    toggle line nr
    Alt-m    toggle absolute/relative line nr
"#,
        )
        .style(
            ctx.theme
                .p
                .normal_contrast(ctx.theme.p.color(Colors::BlueGreen, 0)),
        )
        .render(l22[2], buf);
    }

    ctx.status[0] = format!("wrap {:?}", state.textarea.text_wrap());

    Ok(())
}

fn focus(state: &mut State) -> Focus {
    let mut ff = FocusBuilder::new(None);
    ff.widget(&state.textarea);
    ff.build()
}

fn event(
<<<<<<< HEAD
    event: &crossterm::event::Event,
    ctx: &mut MiniSalsaState,
=======
    event: &Event,
    _data: &mut Data,
    istate: &mut MiniSalsaState,
>>>>>>> 1cce7d48
    state: &mut State,
) -> Result<Outcome, anyhow::Error> {
    let mut focus = focus(state);

    ctx.focus_outcome = focus.handle(event, Regular);

    if !state.help {
        try_flow!({
            let t = SystemTime::now();
            let r = state.textarea.handle(event, &mut state.textarea_vim)?;
            state.event_dur = t.elapsed().expect("timing");
            r
        });
    }

    try_flow!(match event {
        ct_event!(key press ALT-'1') => {
            state.textarea.clear();
            Outcome::Changed
        }
        ct_event!(key press ALT-'2') => {
            let (text, styles) = sample_scott_1();
            state.textarea.set_rope(text);
            add_range_styles(&mut state.textarea, styles);
            Outcome::Changed
        }
        ct_event!(key press ALT-'3') => {
            let (text, styles) = sample_irish();
            state.textarea.set_rope(text);
            add_range_styles(&mut state.textarea, styles);
            Outcome::Changed
        }
        ct_event!(key press ALT-'4') => {
            let (text, styles) = sample_rust();
            state.textarea.set_rope(text);
            add_range_styles(&mut state.textarea, styles);
            Outcome::Changed
        }
        ct_event!(key press ALT-'5') => {
            let (text, styles) = sample_lorem_ipsum();
            state.textarea.set_rope(text);
            add_range_styles(&mut state.textarea, styles);
            Outcome::Changed
        }
        ct_event!(key press ALT-'6') => {
            let (text, styles) = sample_bosworth_1();
            state.textarea.set_rope(text);
            add_range_styles(&mut state.textarea, styles);
            Outcome::Changed
        }
        ct_event!(key press ALT-'7') => {
            let (text, styles) = sample_medium();
            state.textarea.set_rope(text);
            add_range_styles(&mut state.textarea, styles);
            Outcome::Changed
        }
        ct_event!(key press ALT-'8') => {
            let (text, styles) = sample_long();
            state.textarea.set_rope(text);
            add_range_styles(&mut state.textarea, styles);
            Outcome::Changed
        }
        ct_event!(key press ALT-'h') => {
            let hhh = (state.textarea.rendered.height * 8 / 10) as upos_type;
            state.textarea.set_cursor(TextPosition::new(0, hhh), false);
            Outcome::Changed
        }
        ct_event!(key press ALT-'j') => {
            let hhh = (state.textarea.rendered.height * 2 / 10) as upos_type;
            let len = state.textarea.len_lines();
            state
                .textarea
                .set_cursor(TextPosition::new(0, len - hhh), false);
            Outcome::Changed
        }
        ct_event!(key press ALT-'l') => {
            let file = File::open("log.log")?;
            let buf = BufReader::new(file);
            let text = Rope::from_reader(buf)?;
            state.textarea.set_rope(text);
            Outcome::Changed
        }

        ct_event!(key press ALT-'n') => {
            state.line_nr = !state.line_nr;
            Outcome::Changed
        }
        ct_event!(key press ALT-'m') => {
            state.line_nr = true;
            state.relative_line_nr = !state.relative_line_nr;
            Outcome::Changed
        }

        ct_event!(key press ALT-'q') => {
            state.textarea.set_text_wrap(TextWrap::Shift);
            Outcome::Changed
        }
        ct_event!(key press ALT-'w') => {
            state.textarea.set_text_wrap(TextWrap::Word(9));
            Outcome::Changed
        }
        ct_event!(key press ALT-'e') => {
            state.textarea.set_text_wrap(TextWrap::Hard);
            Outcome::Changed
        }
        ct_event!(key press ALT-'c') => {
            state.textarea.set_show_ctrl(!state.textarea.show_ctrl());
            Outcome::Changed
        }
        ct_event!(key press ALT-'x') => {
            state.textarea.set_wrap_ctrl(!state.textarea.wrap_ctrl());
            Outcome::Changed
        }
        ct_event!(key press ALT-'d') => {
            debug!("{:#?}", state.textarea.value.cache());
            Outcome::Changed
        }
        ct_event!(keycode press F(1) ) => {
            state.help = !state.help;
            Outcome::Changed
        }
        _ => Outcome::Continue,
    });

    Ok(Outcome::Continue)
}

#[derive(Debug, Default, Clone)]
struct CliClipboard {
    clip: RefCell<String>,
}

impl Clipboard for CliClipboard {
    fn get_string(&self) -> Result<String, ClipboardError> {
        match cli_clipboard::get_contents() {
            Ok(v) => Ok(v),
            Err(e) => {
                warn!("{:?}", e);
                Ok(self.clip.borrow().clone())
            }
        }
    }

    fn set_string(&self, s: &str) -> Result<(), ClipboardError> {
        let mut clip = self.clip.borrow_mut();
        *clip = s.to_string();

        match cli_clipboard::set_contents(s.to_string()) {
            Ok(_) => Ok(()),
            Err(e) => {
                warn!("{:?}", e);
                Err(ClipboardError)
            }
        }
    }
}<|MERGE_RESOLUTION|>--- conflicted
+++ resolved
@@ -15,19 +15,12 @@
 use rat_theme4::palette::Colors;
 use rat_vim::VI;
 use rat_vim::vi_status_line::VIStatusLine;
-<<<<<<< HEAD
-use ratatui::buffer::Buffer;
-use ratatui::layout::{Constraint, Layout, Rect};
-use ratatui::style::{Style, Stylize};
-use ratatui::widgets::{Paragraph, StatefulWidget, Widget};
-=======
+use ratatui_core::buffer::Buffer;
 use ratatui_core::layout::{Constraint, Layout, Rect};
 use ratatui_core::style::Style;
-use ratatui_core::terminal::Frame;
 use ratatui_core::widgets::{StatefulWidget, Widget};
 use ratatui_crossterm::crossterm::event::Event;
 use ratatui_widgets::paragraph::Paragraph;
->>>>>>> 1cce7d48
 use ropey::Rope;
 use std::cell::RefCell;
 use std::fs::File;
@@ -280,14 +273,8 @@
 }
 
 fn event(
-<<<<<<< HEAD
-    event: &crossterm::event::Event,
+    event: &Event,
     ctx: &mut MiniSalsaState,
-=======
-    event: &Event,
-    _data: &mut Data,
-    istate: &mut MiniSalsaState,
->>>>>>> 1cce7d48
     state: &mut State,
 ) -> Result<Outcome, anyhow::Error> {
     let mut focus = focus(state);
