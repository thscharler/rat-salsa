[package]
name = "rat-vim"
version = "0.1.4"
edition = "2024"
authors = ["thscharler <thscharler@gmail.com>"]
description = "ratatui text input widgets"
license = "MIT/Apache-2.0"
repository = "https://github.com/thscharler/rat-salsa"
readme = "readme.md"
keywords = ["tui", "textarea", "editor", "input", "ratatui"]
categories = ["command-line-interface"]
exclude = [".idea/*", ".gitignore"]

[lints]
workspace = true

[dependencies]
log = "0.4"
ropey = "1.6.1"
unicode-segmentation = "1.11"
unicode-display-width = "0.3"
futures = "0.3"
futures-util = "0.3"
regex-cursor = "0.1.5"

<<<<<<< HEAD
rat-event = { version = "1.4", path = "../rat-event" }
rat-reloc = { version = "1.4", path = "../rat-reloc" }
rat-cursor = { version = "1.2", path = "../rat-cursor" }
rat-focus = { version = "1.6", path = "../rat-focus" }
rat-scrolled = { version = "1.5", path = "../rat-scrolled" }
rat-text = { version = "2.7", path = "../rat-text" }
rat-widget = { version = "2.10", path = "../rat-widget" }
=======
ratatui-core = { version = "0.1.0-beta.0", features = ["std", "layout-cache"] }
ratatui-widgets = { version = "0.3.0-beta.0", features = ["std", "unstable-rendered-line-info"] }
ratatui-crossterm = { version = "0.1.0-beta.0" }

rat-event = { version = "2.0", path = "../rat-event" }
rat-reloc = { version = "2.0", path = "../rat-reloc" }
rat-cursor = { version = "2.0", path = "../rat-cursor" }
rat-focus = { version = "2.0", path = "../rat-focus" }
rat-scrolled = { version = "2.0", path = "../rat-scrolled" }
rat-text = { version = "3.0", path = "../rat-text" }
rat-widget = { version = "3.0", path = "../rat-widget" }
>>>>>>> 1cce7d48

[dev-dependencies]
fern = "0.7"
anyhow = "1.0"
lorem-rustum = "0.0.5"
lipsum = "0.9.1"
cli-clipboard = "0.4"
rat-theme4 = { version = "4.3", default-features = false, features = ["rat-widget"], path = "../rat-theme4" }
<|MERGE_RESOLUTION|>--- conflicted
+++ resolved
@@ -23,15 +23,6 @@
 futures-util = "0.3"
 regex-cursor = "0.1.5"
 
-<<<<<<< HEAD
-rat-event = { version = "1.4", path = "../rat-event" }
-rat-reloc = { version = "1.4", path = "../rat-reloc" }
-rat-cursor = { version = "1.2", path = "../rat-cursor" }
-rat-focus = { version = "1.6", path = "../rat-focus" }
-rat-scrolled = { version = "1.5", path = "../rat-scrolled" }
-rat-text = { version = "2.7", path = "../rat-text" }
-rat-widget = { version = "2.10", path = "../rat-widget" }
-=======
 ratatui-core = { version = "0.1.0-beta.0", features = ["std", "layout-cache"] }
 ratatui-widgets = { version = "0.3.0-beta.0", features = ["std", "unstable-rendered-line-info"] }
 ratatui-crossterm = { version = "0.1.0-beta.0" }
@@ -43,7 +34,6 @@
 rat-scrolled = { version = "2.0", path = "../rat-scrolled" }
 rat-text = { version = "3.0", path = "../rat-text" }
 rat-widget = { version = "3.0", path = "../rat-widget" }
->>>>>>> 1cce7d48
 
 [dev-dependencies]
 fern = "0.7"
@@ -51,4 +41,4 @@
 lorem-rustum = "0.0.5"
 lipsum = "0.9.1"
 cli-clipboard = "0.4"
-rat-theme4 = { version = "4.3", default-features = false, features = ["rat-widget"], path = "../rat-theme4" }
+rat-theme4 = { version = "5.0", default-features = false, features = ["rat-widget"], path = "../rat-theme4" }
