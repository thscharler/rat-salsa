use crate::mini_salsa::{MiniSalsaState, mock_init, run_ui, setup_logging};
use crate::substratum1::{Substratum, SubstratumState};
use rat_event::{ConsumedEvent, HandleEvent, Outcome, Regular};
use rat_focus::{Focus, FocusBuilder};
<<<<<<< HEAD
use ratatui::buffer::Buffer;
use ratatui::layout::{Constraint, Layout, Rect};
use ratatui::widgets::{Block, StatefulWidget};
=======
use ratatui_core::layout::{Constraint, Layout, Rect};
use ratatui_core::terminal::Frame;
use ratatui_widgets::block::Block;
>>>>>>> 1cce7d48
use std::cmp::max;
use ratatui_crossterm::crossterm::event::Event;

mod adapter;
mod mini_salsa;

fn main() -> Result<(), anyhow::Error> {
    setup_logging()?;

    let mut state = State {
        sub1: Default::default(),
        sub2: Default::default(),
        sub3: Default::default(),
        sub4: Default::default(),
    };
    focus_input(&mut state).next();

    run_ui("focus_recursive", mock_init, event, render, &mut state)
}

struct State {
    pub(crate) sub1: SubstratumState,
    pub(crate) sub2: SubstratumState,
    pub(crate) sub3: SubstratumState,
    pub(crate) sub4: SubstratumState,
}

fn render(
    buf: &mut Buffer,
    area: Rect,
    ctx: &mut MiniSalsaState,
    state: &mut State,
) -> Result<(), anyhow::Error> {
    let l0 = Layout::horizontal([
        Constraint::Length(25),
        Constraint::Length(25),
        Constraint::Fill(1),
    ])
    .split(area);

    let l00 = Layout::vertical([Constraint::Length(8), Constraint::Length(8)]).split(l0[0]);

    Substratum::new(&ctx.theme)
        .block(Block::bordered().title("First"))
        .render(l00[0], buf, &mut state.sub1);
    Substratum::new(&ctx.theme)
        .block(Block::bordered().title("Second"))
        .render(l00[1], buf, &mut state.sub2);

    let l11 = Layout::vertical([Constraint::Length(8), Constraint::Length(8)]).split(l0[1]);

    Substratum::new(&ctx.theme)
        .block(Block::bordered().title("Third"))
        .render(l11[0], buf, &mut state.sub3);
    Substratum::new(&ctx.theme)
        .block(Block::bordered().title("Forth"))
        .render(l11[1], buf, &mut state.sub4);

    let cursor = state.sub1.screen_cursor().or_else(|| {
        state.sub2.screen_cursor().or_else(|| {
            state
                .sub3
                .screen_cursor()
                .or_else(|| state.sub4.screen_cursor())
        })
    });
    if let Some((x, y)) = cursor {
        ctx.cursor = Some((x, y));
    }

    Ok(())
}

fn focus_input(state: &mut State) -> Focus {
    let mut fb = FocusBuilder::default();
    fb.widget(&state.sub1)
        .widget(&state.sub2)
        .widget(&state.sub3)
        .widget(&state.sub4);
    fb.build()
}

fn event(
<<<<<<< HEAD
    event: &crossterm::event::Event,
    _ctx: &mut MiniSalsaState,
=======
    event: &Event,
    _data: &mut Data,
    _istate: &mut MiniSalsaState,
>>>>>>> 1cce7d48
    state: &mut State,
) -> Result<Outcome, anyhow::Error> {
    let f = focus_input(state).handle(event, Regular);
    let r = state
        .sub1
        .handle(event, Regular)
        .or_else(|| state.sub2.handle(event, Regular))
        .or_else(|| state.sub3.handle(event, Regular))
        .or_else(|| state.sub4.handle(event, Regular));
    Ok(max(f, r))
}

pub mod substratum1 {
    use ratatui_core::buffer::Buffer;
    use ratatui_core::layout::{Constraint, Layout, Rect};
    use ratatui_core::style::Style;
    use ratatui_core::text::Span;
    use ratatui_core::widgets::{StatefulWidget, Widget};
    use ratatui_crossterm::crossterm::event::Event;
    use ratatui_widgets::block::{Block, BlockExt};
    use crate::adapter::textinputf::{TextInputF, TextInputFState};
    use crate::mini_salsa::layout_grid;
    use rat_event::{ConsumedEvent, HandleEvent, Outcome, Regular};
    use rat_focus::{FocusBuilder, FocusFlag, HasFocus};
<<<<<<< HEAD
    use rat_theme4::theme::SalsaTheme;
    use rat_theme4::{RatWidgetColor, StyleName};
    use ratatui::buffer::Buffer;
    use ratatui::layout::{Constraint, Layout, Rect};
    use ratatui::prelude::BlockExt;
    use ratatui::style::{Color, Style};
    use ratatui::text::Span;
    use ratatui::widgets::{Block, StatefulWidget, Widget};
=======
>>>>>>> 1cce7d48

    #[derive(Debug)]
    pub struct Substratum<'a> {
        theme: &'a SalsaTheme,
        block: Option<Block<'a>>,
    }

    impl<'a> Substratum<'a> {
        pub fn new(theme: &'a SalsaTheme) -> Self {
            Self {
                theme,
                block: Default::default(),
            }
        }

        pub fn block(mut self, block: Block<'a>) -> Self {
            self.block = Some(block);
            self
        }
    }

    #[derive(Debug, Default)]
    pub struct SubstratumState {
        pub container_focus: FocusFlag,
        pub area: Rect,
        pub input1: TextInputFState,
        pub input2: TextInputFState,
        pub input3: TextInputFState,
        pub input4: TextInputFState,
    }

    impl<'a> StatefulWidget for Substratum<'a> {
        type State = SubstratumState;

        fn render(self, area: Rect, buf: &mut Buffer, state: &mut Self::State) {
            let inner = self.block.inner_if_some(area);
            state.area = area;

            let mut block = if let Some(block) = self.block {
                block
            } else {
                Block::bordered()
            }
            .style(self.theme.style_style(Style::CONTAINER_BASE))
            .border_style(self.theme.style_style(Style::CONTAINER_BORDER_FG));
            if state.container_focus.get() {
                block = block.border_style(self.theme.p.fg_style_alias(Color::FOCUS_BG))
            }
            block.render(area, buf);

            let l_grid = layout_grid::<2, 4>(
                inner,
                Layout::horizontal([Constraint::Length(10), Constraint::Length(20)]),
                Layout::vertical([
                    Constraint::Length(1),
                    Constraint::Length(1),
                    Constraint::Length(1),
                    Constraint::Length(1),
                ]),
            );

            Span::from("Text 1").render(l_grid[0][0], buf);
            TextInputF::default()
                .style(self.theme.style_style(Style::INPUT))
                .focus_style(self.theme.style_style(Style::FOCUS))
                .render(l_grid[1][0], buf, &mut state.input1);

            Span::from("Text 2").render(l_grid[0][1], buf);
            TextInputF::default()
                .style(self.theme.style_style(Style::INPUT))
                .focus_style(self.theme.style_style(Style::FOCUS))
                .render(l_grid[1][1], buf, &mut state.input2);

            Span::from("Text 3").render(l_grid[0][2], buf);
            TextInputF::default()
                .style(self.theme.style_style(Style::INPUT))
                .focus_style(self.theme.style_style(Style::FOCUS))
                .render(l_grid[1][2], buf, &mut state.input3);

            Span::from("Text 4").render(l_grid[0][3], buf);
            TextInputF::default()
                .style(self.theme.style_style(Style::INPUT))
                .focus_style(self.theme.style_style(Style::FOCUS))
                .render(l_grid[1][3], buf, &mut state.input4);
        }
    }

    impl SubstratumState {
        pub fn screen_cursor(&self) -> Option<(u16, u16)> {
            if self.input1.is_focused() {
                self.input1.screen_cursor()
            } else if self.input2.is_focused() {
                self.input2.screen_cursor()
            } else if self.input3.is_focused() {
                self.input3.screen_cursor()
            } else if self.input4.is_focused() {
                self.input4.screen_cursor()
            } else {
                None
            }
        }
    }

    impl HasFocus for SubstratumState {
        fn build(&self, builder: &mut FocusBuilder) {
            let tag = builder.start(self);
            builder
                .widget(&self.input1)
                .widget(&self.input2)
                .widget(&self.input3)
                .widget(&self.input4);
            builder.end(tag);
        }

        fn focus(&self) -> FocusFlag {
            self.container_focus.clone()
        }

        fn area(&self) -> Rect {
            self.area
        }
    }

    impl HandleEvent<Event, Regular, Outcome> for SubstratumState {
        fn handle(&mut self, event: &Event, _keymap: Regular) -> Outcome {
            (self.input1.handle(event, Regular))
                .or_else(|| self.input2.handle(event, Regular))
                .or_else(|| self.input3.handle(event, Regular))
                .or_else(|| self.input4.handle(event, Regular))
        }
    }
}<|MERGE_RESOLUTION|>--- conflicted
+++ resolved
@@ -2,17 +2,12 @@
 use crate::substratum1::{Substratum, SubstratumState};
 use rat_event::{ConsumedEvent, HandleEvent, Outcome, Regular};
 use rat_focus::{Focus, FocusBuilder};
-<<<<<<< HEAD
-use ratatui::buffer::Buffer;
-use ratatui::layout::{Constraint, Layout, Rect};
-use ratatui::widgets::{Block, StatefulWidget};
-=======
+use ratatui_core::buffer::Buffer;
 use ratatui_core::layout::{Constraint, Layout, Rect};
-use ratatui_core::terminal::Frame;
+use ratatui_core::widgets::StatefulWidget;
+use ratatui_crossterm::crossterm::event::Event;
 use ratatui_widgets::block::Block;
->>>>>>> 1cce7d48
 use std::cmp::max;
-use ratatui_crossterm::crossterm::event::Event;
 
 mod adapter;
 mod mini_salsa;
@@ -94,14 +89,8 @@
 }
 
 fn event(
-<<<<<<< HEAD
-    event: &crossterm::event::Event,
+    event: &Event,
     _ctx: &mut MiniSalsaState,
-=======
-    event: &Event,
-    _data: &mut Data,
-    _istate: &mut MiniSalsaState,
->>>>>>> 1cce7d48
     state: &mut State,
 ) -> Result<Outcome, anyhow::Error> {
     let f = focus_input(state).handle(event, Regular);
@@ -115,28 +104,19 @@
 }
 
 pub mod substratum1 {
+    use crate::adapter::textinputf::{TextInputF, TextInputFState};
+    use crate::mini_salsa::layout_grid;
+    use rat_event::{ConsumedEvent, HandleEvent, Outcome, Regular};
+    use rat_focus::{FocusBuilder, FocusFlag, HasFocus};
+    use rat_theme4::theme::SalsaTheme;
+    use rat_theme4::{RatWidgetColor, StyleName};
     use ratatui_core::buffer::Buffer;
     use ratatui_core::layout::{Constraint, Layout, Rect};
-    use ratatui_core::style::Style;
+    use ratatui_core::style::{Color, Style};
     use ratatui_core::text::Span;
     use ratatui_core::widgets::{StatefulWidget, Widget};
     use ratatui_crossterm::crossterm::event::Event;
     use ratatui_widgets::block::{Block, BlockExt};
-    use crate::adapter::textinputf::{TextInputF, TextInputFState};
-    use crate::mini_salsa::layout_grid;
-    use rat_event::{ConsumedEvent, HandleEvent, Outcome, Regular};
-    use rat_focus::{FocusBuilder, FocusFlag, HasFocus};
-<<<<<<< HEAD
-    use rat_theme4::theme::SalsaTheme;
-    use rat_theme4::{RatWidgetColor, StyleName};
-    use ratatui::buffer::Buffer;
-    use ratatui::layout::{Constraint, Layout, Rect};
-    use ratatui::prelude::BlockExt;
-    use ratatui::style::{Color, Style};
-    use ratatui::text::Span;
-    use ratatui::widgets::{Block, StatefulWidget, Widget};
-=======
->>>>>>> 1cce7d48
 
     #[derive(Debug)]
     pub struct Substratum<'a> {
