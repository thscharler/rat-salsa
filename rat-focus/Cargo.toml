[package]
name = "rat-focus"
<<<<<<< HEAD
version = "1.6.0"
=======
version = "2.0.0"
>>>>>>> 1cce7d48
edition = "2024"
authors = ["thscharler <thscharler@gmail.com>"]
description = "focus handling for ratatui widgets"
license = "MIT/Apache-2.0"
repository = "https://github.com/thscharler/rat-salsa"
readme = "readme.md"
keywords = ["ratatui", "focus"]
categories = ["command-line-interface"]
exclude = [".idea/*", ".gitignore"]

[lints]
workspace = true

[dependencies]
ratatui-core = { version = "0.1.0-beta.0", features = ["std", "layout-cache"] }
ratatui-crossterm = { version = "0.1.0-beta.0" }
log = "0.4"
fxhash = "0.2"
dyn-clone = "1.0"

rat-event = { version = "2.0", path = "../rat-event" }
rat-reloc = { version = "2.0", path = "../rat-reloc" }

[dev-dependencies]
fern = "0.7"
anyhow = "1.0"
unicode-segmentation = "1.11"
<<<<<<< HEAD
rat-theme4 = { version = "4.3", default-features = false, features = [], path = "../rat-theme4" }
=======
ratatui-widgets = { version = "0.3.0-beta.0", features = ["std"] }
>>>>>>> 1cce7d48
<|MERGE_RESOLUTION|>--- conflicted
+++ resolved
@@ -1,10 +1,6 @@
 [package]
 name = "rat-focus"
-<<<<<<< HEAD
-version = "1.6.0"
-=======
 version = "2.0.0"
->>>>>>> 1cce7d48
 edition = "2024"
 authors = ["thscharler <thscharler@gmail.com>"]
 description = "focus handling for ratatui widgets"
@@ -19,11 +15,12 @@
 workspace = true
 
 [dependencies]
-ratatui-core = { version = "0.1.0-beta.0", features = ["std", "layout-cache"] }
-ratatui-crossterm = { version = "0.1.0-beta.0" }
 log = "0.4"
 fxhash = "0.2"
 dyn-clone = "1.0"
+
+ratatui-core = { version = "0.1.0-beta.0", features = ["std", "layout-cache"] }
+ratatui-crossterm = { version = "0.1.0-beta.0" }
 
 rat-event = { version = "2.0", path = "../rat-event" }
 rat-reloc = { version = "2.0", path = "../rat-reloc" }
@@ -32,8 +29,5 @@
 fern = "0.7"
 anyhow = "1.0"
 unicode-segmentation = "1.11"
-<<<<<<< HEAD
-rat-theme4 = { version = "4.3", default-features = false, features = [], path = "../rat-theme4" }
-=======
 ratatui-widgets = { version = "0.3.0-beta.0", features = ["std"] }
->>>>>>> 1cce7d48
+rat-theme4 = { version = "5.0", default-features = false, features = [], path = "../rat-theme4" }