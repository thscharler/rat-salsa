use crate::Global;
use crate::sample::sample_custom::SampleCustom;
use crate::sample::sample_data_input::SampleDataInput;
use crate::sample::sample_dialog::{SampleDialog, SampleDialogState};
use crate::sample::sample_list::SampleList;
use crate::sample::sample_readability::SampleReadability;
use crate::sample::sample_split::SampleSplit;
use crate::sample::sample_table::SampleTable;
use crate::sample::{
    sample_custom, sample_data_input, sample_list, sample_readability, sample_split, sample_table,
};
use anyhow::Error;
use pure_rust_locales::Locale;
use rat_theme4::{StyleName, WidgetStyle};
use rat_widget::event::{HandleEvent, Outcome, Popup, Regular, event_flow};
use rat_widget::focus::{Focus, FocusBuilder, FocusFlag, HasFocus, Navigation};
use rat_widget::menu::{Menubar, MenubarState, StaticMenu};
use rat_widget::popup::Placement;
use rat_widget::statusline::{StatusLine, StatusLineState};
use rat_widget::tabbed::{TabPlacement, Tabbed, TabbedState};
use rat_widget::text::HasScreenCursor;
<<<<<<< HEAD
use ratatui::buffer::Buffer;
use ratatui::layout::{Alignment, Constraint, Layout, Position, Rect};
use ratatui::style::Style;
use ratatui::text::Text;
use ratatui::widgets::{Block, BorderType, Borders, StatefulWidget, Widget};
=======
use ratatui_core::buffer::Buffer;
use ratatui_core::layout::{Alignment, Constraint, Layout, Position, Rect};
use ratatui_core::style::Style;
use ratatui_core::text::Text;
use ratatui_core::widgets::{StatefulWidget, Widget};
use ratatui_crossterm::crossterm::event::Event;
use ratatui_widgets::block::Block;
use ratatui_widgets::borders::{BorderType, Borders};
use std::iter::once;
>>>>>>> 1cce7d48

#[derive(Debug)]
pub struct ShowSample {
    pub menu: MenubarState,
    pub status: StatusLineState,

    pub tabs: TabbedState,
    pub input: SampleDataInput,
    pub readability: SampleReadability,
    pub dialog: SampleDialogState,
    pub split: SampleSplit,
    pub table: SampleTable,
    pub doc_table: SampleTable,
    pub list: SampleList,
    pub custom: SampleCustom,
}

impl ShowSample {
    pub fn new(loc: Locale) -> Self {
        let mut z = Self {
            menu: MenubarState::named("sample-menubar"),
            status: StatusLineState::named("sample-status"),
            tabs: TabbedState::named("sample-tabbed"),
            input: SampleDataInput::new(loc),
            readability: SampleReadability::default(),
            dialog: SampleDialogState::default(),
            split: SampleSplit::default(),
            table: SampleTable::default(),
            doc_table: SampleTable::default(),
            list: SampleList::default(),
            custom: SampleCustom::default(),
        };
        z.status.status(0, "... something ...");
        z.status.status(1, "[join]");
        z.status.status(2, "[conn]");
        z.status.status(3, "[sync]");
        z
    }

    pub fn show_focused(&mut self, focus: &Focus) {
        match self.tabs.selected() {
            Some(0) => {
                self.input.form.show_focused(focus);
            }
            Some(1) => { /*noop*/ }
            Some(2) => { /*noop*/ }
            Some(3) => { /*noop*/ }
            Some(4) => { /*noop*/ }
            Some(5) => { /*noop*/ }
            Some(6) => { /*noop*/ }
            Some(7) => { /*noop*/ }
            _ => {}
        }
    }
}

impl HasFocus for ShowSample {
    fn build(&self, builder: &mut FocusBuilder) {
        builder.widget(&self.menu);
        builder.widget_navigate(&self.tabs, Navigation::Regular);
        match self.tabs.selected() {
            Some(0) => {
                builder.widget(&self.input);
            }
            Some(1) => {
                builder.widget(&self.readability);
            }
            Some(2) => {
                builder.widget(&self.dialog);
            }
            Some(3) => {
                builder.widget(&self.split);
            }
            Some(4) => {
                builder.widget(&self.table);
            }
            Some(5) => {
                builder.widget(&self.doc_table);
            }
            Some(6) => {
                builder.widget(&self.list);
            }
            Some(7) => {
                builder.widget(&self.custom);
            }
            _ => {}
        }
    }

    fn focus(&self) -> FocusFlag {
        unimplemented!("not available")
    }

    fn area(&self) -> Rect {
        unimplemented!("not available")
    }
}

impl HasScreenCursor for ShowSample {
    fn screen_cursor(&self) -> Option<(u16, u16)> {
        match self.tabs.selected() {
            Some(0) => self.input.screen_cursor(),
            Some(1) => self.readability.screen_cursor(),
            Some(2) => self.dialog.screen_cursor(),
            Some(3) => self.split.screen_cursor(),
            Some(4) => self.table.screen_cursor(),
            Some(5) => self.doc_table.screen_cursor(),
            Some(6) => self.list.screen_cursor(),
            Some(7) => self.custom.screen_cursor(),
            _ => None,
        }
    }
}

pub fn render(
    area: Rect,
    buf: &mut Buffer,
    state: &mut ShowSample,
    ctx: &mut Global,
) -> Result<(), Error> {
    let l0 = Layout::vertical([
        Constraint::Length(1),
        Constraint::Length(1),
        Constraint::Length(1),
        Constraint::Length(1),
        Constraint::Fill(1),
        Constraint::Length(1),
    ])
    .spacing(1)
    .split(area);

    let base = ctx.show_theme.style_style(Style::CONTAINER_BASE);
    for r in area.top()..area.bottom() {
        for c in area.left()..area.right() {
            if let Some(cell) = buf.cell_mut(Position::new(c, r)) {
                cell.reset();
                cell.set_style(base);
            }
        }
    }

    Text::from("Preview")
        .alignment(Alignment::Center)
        .style(ctx.show_theme.style_style(Style::TITLE))
        .render(l0[1], buf);

    let (menu, menu_popup) = Menubar::new(&StaticMenu {
        menu: &[
            ("_File", &["_Open", "_Save", "\\___", "_Quit"]),
            ("_Help|F1", &["No Help"]),
        ],
    })
    .styles(ctx.show_theme.style(WidgetStyle::MENU))
    .popup_placement(Placement::Below)
    .into_widgets();
    menu.render(l0[3], buf, &mut state.menu);

    Tabbed::new()
        .tabs([
            "Input", "Text", "Dialog", "Split", "Table", "Doc", "List", "Custom",
        ])
        .placement(TabPlacement::Left)
        .block(
            Block::bordered()
                .borders(Borders::LEFT | Borders::RIGHT)
                .border_type(BorderType::Rounded),
        )
        .styles(ctx.show_theme.style(WidgetStyle::TABBED))
        .render(l0[4], buf, &mut state.tabs);

    match state.tabs.selected() {
        Some(0) => {
            let mut area = state.tabs.widget_area;
            area.width += 1;
            sample_data_input::render(area, buf, &mut state.input, ctx)?;
        }
        Some(1) => {
            sample_readability::render(state.tabs.widget_area, buf, &mut state.readability, ctx)?;
        }
        Some(2) => {
            SampleDialog::new(&ctx.show_theme).render(
                state.tabs.widget_area,
                buf,
                &mut state.dialog,
            );
        }
        Some(3) => {
            sample_split::render(state.tabs.widget_area, buf, &mut state.split, ctx)?;
        }
        Some(4) => {
            sample_table::render(false, state.tabs.widget_area, buf, &mut state.table, ctx)?;
        }
        Some(5) => {
            sample_table::render(true, state.tabs.widget_area, buf, &mut state.doc_table, ctx)?;
        }
        Some(6) => {
            sample_list::render(state.tabs.widget_area, buf, &mut state.list, ctx)?;
        }
        Some(7) => {
            sample_custom::render(state.tabs.widget_area, buf, &mut state.custom, ctx)?;
        }
        _ => {}
    };

    StatusLine::new()
        .layout([
            Constraint::Fill(1),
            Constraint::Length(6),
            Constraint::Length(6),
            Constraint::Length(6),
        ])
        .styles(ctx.show_theme.style(WidgetStyle::STATUSLINE))
        .render(l0[5], buf, &mut state.status);

    menu_popup.render(l0[3], buf, &mut state.menu);

    Ok(())
}

<<<<<<< HEAD
pub fn event(
    event: &crossterm::event::Event,
    state: &mut ShowSample,
    ctx: &mut Global,
) -> Result<Outcome, Error> {
=======
pub fn event(event: &Event, state: &mut ShowSample, ctx: &mut Global) -> Result<Outcome, Error> {
    event_flow!(match state.themes.handle(event, Popup) {
        ChoiceOutcome::Value => {
            let pal = ctx.show_theme.p.clone();
            ctx.show_theme = match state.themes.value().as_str() {
                "Shell" => create_shell("Shell", pal),
                "Fallback" => create_fallback("Fallback", pal),
                _ => create_dark("Dark", pal),
            };
            Outcome::Changed
        }
        r => r.into(),
    });
>>>>>>> 1cce7d48
    event_flow!(state.menu.handle(event, Popup));

    event_flow!(match state.tabs.selected() {
        Some(0) => {
            sample_data_input::event(event, &mut state.input, ctx)?
        }
        Some(1) => {
            sample_readability::event(event, &mut state.readability, ctx)?
        }
        Some(2) => {
            state.dialog.handle(event, Regular)
        }
        Some(3) => {
            sample_split::event(event, &mut state.split, ctx)?
        }
        Some(4) => {
            sample_table::event(event, &mut state.table, ctx)?
        }
        Some(5) => {
            sample_table::event(event, &mut state.doc_table, ctx)?
        }
        Some(6) => {
            sample_list::event(event, &mut state.list, ctx)?
        }
        Some(7) => {
            sample_custom::event(event, &mut state.custom, ctx)?
        }
        _ => {
            Outcome::Continue
        }
    });
    event_flow!(state.tabs.handle(event, Regular));
    Ok(Outcome::Continue)
}<|MERGE_RESOLUTION|>--- conflicted
+++ resolved
@@ -19,13 +19,6 @@
 use rat_widget::statusline::{StatusLine, StatusLineState};
 use rat_widget::tabbed::{TabPlacement, Tabbed, TabbedState};
 use rat_widget::text::HasScreenCursor;
-<<<<<<< HEAD
-use ratatui::buffer::Buffer;
-use ratatui::layout::{Alignment, Constraint, Layout, Position, Rect};
-use ratatui::style::Style;
-use ratatui::text::Text;
-use ratatui::widgets::{Block, BorderType, Borders, StatefulWidget, Widget};
-=======
 use ratatui_core::buffer::Buffer;
 use ratatui_core::layout::{Alignment, Constraint, Layout, Position, Rect};
 use ratatui_core::style::Style;
@@ -34,8 +27,6 @@
 use ratatui_crossterm::crossterm::event::Event;
 use ratatui_widgets::block::Block;
 use ratatui_widgets::borders::{BorderType, Borders};
-use std::iter::once;
->>>>>>> 1cce7d48
 
 #[derive(Debug)]
 pub struct ShowSample {
@@ -255,27 +246,7 @@
     Ok(())
 }
 
-<<<<<<< HEAD
-pub fn event(
-    event: &crossterm::event::Event,
-    state: &mut ShowSample,
-    ctx: &mut Global,
-) -> Result<Outcome, Error> {
-=======
 pub fn event(event: &Event, state: &mut ShowSample, ctx: &mut Global) -> Result<Outcome, Error> {
-    event_flow!(match state.themes.handle(event, Popup) {
-        ChoiceOutcome::Value => {
-            let pal = ctx.show_theme.p.clone();
-            ctx.show_theme = match state.themes.value().as_str() {
-                "Shell" => create_shell("Shell", pal),
-                "Fallback" => create_fallback("Fallback", pal),
-                _ => create_dark("Dark", pal),
-            };
-            Outcome::Changed
-        }
-        r => r.into(),
-    });
->>>>>>> 1cce7d48
     event_flow!(state.menu.handle(event, Popup));
 
     event_flow!(match state.tabs.selected() {
