[package]
name = "pal-edit"
<<<<<<< HEAD
version = "1.6.0"
=======
version = "1.4.0"
>>>>>>> 1cce7d48
edition = "2024"
authors = ["thscharler <thscharler@gmail.com>"]
description = "edit and preview for rat-theme4 color palettes."
license = "MIT/Apache-2.0"
repository = "https://github.com/thscharler/rat-salsa/pal-edit"
readme = "readme.md"
keywords = ["ratatui", "themes", "color"]
categories = ["command-line-interface"]
exclude = [".idea/*", ".gitignore"]

[lints]
workspace = true

[features]
default = ["crossterm"]
wgpu = ["dep:rat-salsa-wgpu"]
crossterm = ["dep:rat-salsa"]

[dependencies]
anyhow = "1.0"
cli-clipboard = "0.4"
dirs = "6.0"
fern = "0.7"
indexmap = "2.12"
log = "0.4"
pure-rust-locales = "0.8"
sys-locale = "0.3"
try_as_traits = { version = "0.1" }
configparser = { version = "3.1", features = ["indexmap"] }
<<<<<<< HEAD
crossterm = "0.28"
ratatui = { version = "0.29", features = [] }
serde_json = "1.0"

rat-salsa = { version = "3.0", path = "../rat-salsa", features = ["dialog_widgets"], optional = true }
rat-salsa-wgpu = { version = "0.1", path = "../../rat-salsa-wgpu", features = ["dialog_widgets"], optional = true }
rat-widget = { version = "2.10", path = "../rat-widget", features = ["user_directories"] }
rat-widget-extra = { version = "1.0", path = "../rat-widget-extra", features = ["color-input"] }
rat-theme4 = { version = "4.3", path = "../rat-theme4", features = ["serde", "color-input"] }

=======

ratatui-core = { version = "0.1.0-beta.0", features = ["std", "layout-cache"] }
ratatui-widgets = { version = "0.3.0-beta.0", features = ["std", "unstable-rendered-line-info"] }
ratatui-crossterm = { version = "0.1.0-beta.0" }

rat-salsa = { version = "3.0", path = "../rat-salsa", features = ["dialog_widgets"] }
rat-widget = { version = "3.0", path = "../rat-widget", features = ["user_directories", "color_input"] }
rat-theme4 = { version = "5.0", path = "../rat-theme4", features = ["color_input"] }
>>>>>>> 1cce7d48

<|MERGE_RESOLUTION|>--- conflicted
+++ resolved
@@ -1,10 +1,6 @@
 [package]
 name = "pal-edit"
-<<<<<<< HEAD
 version = "1.6.0"
-=======
-version = "1.4.0"
->>>>>>> 1cce7d48
 edition = "2024"
 authors = ["thscharler <thscharler@gmail.com>"]
 description = "edit and preview for rat-theme4 color palettes."
@@ -19,9 +15,9 @@
 workspace = true
 
 [features]
-default = ["crossterm"]
-wgpu = ["dep:rat-salsa-wgpu"]
-crossterm = ["dep:rat-salsa"]
+default = ["term"]
+wgpu = []
+term = ["dep:rat-salsa"]
 
 [dependencies]
 anyhow = "1.0"
@@ -34,25 +30,17 @@
 sys-locale = "0.3"
 try_as_traits = { version = "0.1" }
 configparser = { version = "3.1", features = ["indexmap"] }
-<<<<<<< HEAD
-crossterm = "0.28"
-ratatui = { version = "0.29", features = [] }
 serde_json = "1.0"
-
-rat-salsa = { version = "3.0", path = "../rat-salsa", features = ["dialog_widgets"], optional = true }
-rat-salsa-wgpu = { version = "0.1", path = "../../rat-salsa-wgpu", features = ["dialog_widgets"], optional = true }
-rat-widget = { version = "2.10", path = "../rat-widget", features = ["user_directories"] }
-rat-widget-extra = { version = "1.0", path = "../rat-widget-extra", features = ["color-input"] }
-rat-theme4 = { version = "4.3", path = "../rat-theme4", features = ["serde", "color-input"] }
-
-=======
 
 ratatui-core = { version = "0.1.0-beta.0", features = ["std", "layout-cache"] }
 ratatui-widgets = { version = "0.3.0-beta.0", features = ["std", "unstable-rendered-line-info"] }
 ratatui-crossterm = { version = "0.1.0-beta.0" }
 
-rat-salsa = { version = "3.0", path = "../rat-salsa", features = ["dialog_widgets"] }
-rat-widget = { version = "3.0", path = "../rat-widget", features = ["user_directories", "color_input"] }
-rat-theme4 = { version = "5.0", path = "../rat-theme4", features = ["color_input"] }
->>>>>>> 1cce7d48
+rat-salsa = { version = "3.0", path = "../rat-salsa", features = ["dialog_widgets"], optional = true }
+# waiting ...
+# rat-salsa-wgpu = { version = "0.1", path = "../../rat-salsa-wgpu", features = ["dialog_widgets"], optional = true }
+rat-widget = { version = "3.0", path = "../rat-widget", features = ["user_directories"] }
+rat-widget-extra = { version = "1.0", path = "../rat-widget-extra", features = ["color-input"] }
+rat-theme4 = { version = "5.0", path = "../rat-theme4", features = ["serde", "color-input"] }
 
+
