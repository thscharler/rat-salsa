--- conflicted
+++ resolved
@@ -1,10 +1,6 @@
 [package]
 name = "rat-markdown"
-<<<<<<< HEAD
-version = "0.6.3"
-=======
 version = "0.7.0"
->>>>>>> 1cce7d48
 edition = "2024"
 authors = ["thscharler <thscharler@gmail.com>"]
 description = "markdown support for rat-text"
@@ -23,16 +19,11 @@
 pulldown-cmark = "0.12"
 textwrap = "0.16"
 unicode-segmentation = "1.11"
+
 ratatui-core = { version = "0.1.0-beta.0", features = ["std", "layout-cache"] }
 ratatui-widgets = { version = "0.3.0-beta.0", features = ["std", "unstable-rendered-line-info"] }
 ratatui-crossterm = { version = "0.1.0-beta.0" }
 
-<<<<<<< HEAD
-rat-event = { version = "1.4", path = "../rat-event" }
-rat-focus = { version = "1.6", path = "../rat-focus" }
-rat-text = { version = "2.7", path = "../rat-text" }
-=======
 rat-event = { version = "2.0", path = "../rat-event" }
 rat-focus = { version = "2.0", path = "../rat-focus" }
-rat-text = { version = "3.0", path = "../rat-text" }
->>>>>>> 1cce7d48
+rat-text = { version = "3.0", path = "../rat-text" }