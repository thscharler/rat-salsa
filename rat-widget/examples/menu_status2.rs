use crate::mini_salsa::{MiniSalsaState, run_ui, setup_logging};
use rat_event::{ct_event, try_flow};
use rat_menu::event::MenuOutcome;
use rat_menu::menuline;
use rat_menu::menuline::{MenuLine, MenuLineState};
use rat_theme4::palette::Colors;
use rat_theme4::{StyleName, WidgetStyle, create_salsa_theme};
use rat_widget::event::Outcome;
use rat_widget::layout::layout_middle;
use rat_widget::msgdialog;
use rat_widget::msgdialog::{MsgDialog, MsgDialogState};
use rat_widget::statusline_stacked::{SLANT_BL_TR, SLANT_TL_BR, StatusLineStacked};
<<<<<<< HEAD
use ratatui::buffer::Buffer;
use ratatui::layout::{Constraint, Layout, Rect};
use ratatui::style::Style;
use ratatui::text::Span;
use ratatui::widgets::{StatefulWidget, Widget};
=======
use ratatui_core::layout::{Constraint, Layout, Rect};
use ratatui_core::style::Style;
use ratatui_core::terminal::Frame;
use ratatui_core::text::Span;
use ratatui_core::widgets::{StatefulWidget, Widget};
use ratatui_crossterm::crossterm::event::Event;
>>>>>>> 1cce7d48
use std::iter::repeat_with;

mod mini_salsa;

fn main() -> Result<(), anyhow::Error> {
    setup_logging()?;

    let mut state = State {
        menu: Default::default(),
        msg: Default::default(),
        msg_count: Default::default(),
        mode: Default::default(),
        status_styling: Default::default(),
    };

    run_ui(
        "menu_status2", //
        init,
        event,
        render,
        &mut state,
    )
}

struct State {
    menu: MenuLineState,
    msg: MsgDialogState,
    msg_count: u32,

    mode: i32,
    status_styling: i32,
}

fn init(ctx: &mut MiniSalsaState, _state: &mut State) -> Result<(), anyhow::Error> {
    ctx.theme = create_salsa_theme("Radium Shell");
    ctx.hide_status = true;
    Ok(())
}

fn render(
    buf: &mut Buffer,
    area: Rect,
    ctx: &mut MiniSalsaState,
    state: &mut State,
) -> Result<(), anyhow::Error> {
    let l1 = Layout::vertical([
        Constraint::Length(1), //
        Constraint::Fill(1),
        Constraint::Length(1),
    ])
    .split(area);

    MenuLine::new()
        .item_parsed(mtxt("STATE\u{FF3F}_1", 0, state).as_str())
        .item_parsed(mtxt("STATE\u{FF3F}_2", 1, state).as_str())
        .item_parsed(mtxt("STATE\u{FF3F}_3", 2, state).as_str())
        .item_parsed(mtxt2("_MESSAGE|F1", "_MESSAGE", 3, state).as_str())
        .item_parsed(mtxt("_STYLE", 4, state).as_str())
        .item_parsed(mtxt("_QUIT", 5, state).as_str())
        .styles(ctx.theme.style(WidgetStyle::MENU))
        .focus_style(ctx.theme.p.primary(7))
        .render(l1[0], buf, &mut state.menu);

    match state.status_styling {
        0 => stacked_1(buf, l1[2], ctx, state),
        1 => stacked_2(buf, l1[2], ctx, state),
        _ => unreachable!(),
    }

    if state.msg.active() {
        let l_msg = layout_middle(
            l1[1],
            Constraint::Percentage(19),
            Constraint::Percentage(19),
            Constraint::Percentage(19),
            Constraint::Percentage(19),
        );
        MsgDialog::new()
            .styles(ctx.theme.style(WidgetStyle::MSG_DIALOG))
            .render(l_msg, buf, &mut state.msg);
    }

    Ok(())
}

fn mtxt(txt: &str, idx: usize, state: &mut State) -> String {
    if state.menu.selected == Some(idx) {
        format!("[{}]", txt).to_string()
    } else {
        txt.to_string()
    }
}

fn mtxt2(txt: &str, txt_sel: &str, idx: usize, state: &mut State) -> String {
    if state.menu.selected == Some(idx) {
        format!("[{}]", txt_sel).to_string()
    } else {
        txt.to_string()
    }
}

fn stacked_1(buf: &mut Buffer, area: Rect, ctx: &mut MiniSalsaState, state: &mut State) {
    let pal = &ctx.theme.p;
    let color_0 = pal.color(Colors::Gray, 3);
    let color_1 = match state.mode {
        0 => pal.color(Colors::Green, 3),
        1 => pal.color(Colors::Yellow, 3),
        2 => pal.color(Colors::Red, 3),
        _ => unreachable!(),
    };
    let color_3 = pal.color(Colors::Cyan, 0);
    let color_4 = pal.color(Colors::Cyan, 7);

    let mode_str = match state.mode {
        0 => " OPERATIONAL ",
        1 => " DIRE ",
        2 => " EVACUATE ",
        _ => unreachable!(),
    };

    StatusLineStacked::new()
        .style(ctx.theme.style(Style::STATUS_BASE))
        .start(
            Span::from(" WESTINGHOUSE[STATUS]2 ")
                .style(Style::new().fg(pal.color(Colors::TextDark, 3)).bg(color_0)),
            Span::from(SLANT_TL_BR).style(Style::new().fg(color_0).bg(color_1)),
        )
        .start(
            Span::from(mode_str).style(Style::new().fg(pal.color(Colors::TextDark, 3)).bg(color_1)),
            Span::from(SLANT_TL_BR).style(Style::new().fg(color_1)),
        )
        .center_margin(1)
        .center(ctx.status[0].as_str())
        .end(
            Span::from(format!("R[{}][{:.0?} ", ctx.frame, ctx.last_render))
                .style(Style::new().fg(pal.color(Colors::TextDark, 3)).bg(color_3)),
            Span::from(SLANT_BL_TR).style(Style::new().fg(color_3).bg(color_4)),
        )
        .end(
            "",
            Span::from(SLANT_BL_TR).style(Style::new().fg(color_4).bg(color_3)),
        )
        .end(
            Span::from(format!("E[{}][{:.0?}", ctx.event_cnt, ctx.last_event))
                .style(Style::new().fg(pal.color(Colors::TextDark, 3)).bg(color_3)),
            Span::from(SLANT_BL_TR).style(Style::new().fg(color_3).bg(color_4)),
        )
        .end(
            "",
            Span::from(SLANT_BL_TR).style(Style::new().fg(color_4).bg(color_3)),
        )
        .end(
            Span::from(format!("MSG[{}", state.msg_count))
                .style(Style::new().fg(pal.color(Colors::TextDark, 3)).bg(color_3)),
            Span::from(SLANT_BL_TR).style(Style::new().fg(color_3).bg(color_4)),
        )
        .end("", Span::from(SLANT_BL_TR).style(Style::new().fg(color_4)))
        .render(area, buf);
}

fn stacked_2(buf: &mut Buffer, area: Rect, ctx: &mut MiniSalsaState, state: &mut State) {
    let pal = &ctx.theme.p;
    let color_0 = pal.color(Colors::Gray, 3);
    let color_1 = match state.mode {
        0 => pal.color(Colors::Green, 3),
        1 => pal.color(Colors::Yellow, 3),
        2 => pal.color(Colors::Red, 3),
        _ => unreachable!(),
    };
    let color_3 = pal.color(Colors::Cyan, 0);
    let color_4 = pal.color(Colors::Gray, 6);

    let mode_str = match state.mode {
        0 => " [OPERATIONAL] ",
        1 => " [DIRE] ",
        2 => " [EVACUATE] ",
        _ => unreachable!(),
    };

    StatusLineStacked::new()
        .style(Style::new().fg(pal.color(Colors::TextLight, 0)).bg(color_4))
        .start_bare(
            Span::from(" WESTINGHOUSE[STATUS]2 ")
                .style(Style::new().fg(pal.color(Colors::TextLight, 0)).bg(color_0)),
        )
        .start_bare(
            Span::from(mode_str).style(Style::new().fg(pal.color(Colors::TextDark, 3)).bg(color_1)),
        )
        .center_margin(1)
        .center(ctx.status[0].as_str())
        .end_bare(
            Span::from(format!("R[{}][{:.0?}] ", ctx.frame, ctx.last_render))
                .style(Style::new().fg(pal.color(Colors::TextDark, 3)).bg(color_3)),
        )
        .end_bare(
            Span::from(format!("E[{}][{:.0?}] ", ctx.event_cnt, ctx.last_event))
                .style(Style::new().fg(pal.color(Colors::TextDark, 3)).bg(color_3)),
        )
        .end_bare(
            Span::from(format!(" MSG[{}] ", state.msg_count))
                .style(Style::new().fg(pal.color(Colors::TextDark, 3)).bg(color_3)),
        )
        .render(area, buf);
}

fn event(
<<<<<<< HEAD
    event: &crossterm::event::Event,
    ctx: &mut MiniSalsaState,
=======
    event: &Event,
    _data: &mut Data,
    istate: &mut MiniSalsaState,
>>>>>>> 1cce7d48
    state: &mut State,
) -> Result<Outcome, anyhow::Error> {
    try_flow!(msgdialog::handle_dialog_events(&mut state.msg, event));

    try_flow!(match event {
        ct_event!(keycode press F(1)) => {
            state.msg_count += 1;
            state.msg.append(
                &repeat_with(|| "ПРИВІТ РЕАКТОР!\n------------\n")
                    .take(20)
                    .collect::<String>(),
            );
            state.msg.set_active(true);
            Outcome::Changed
        }
        _ => Outcome::Continue,
    });

    try_flow!(
        match menuline::handle_events(&mut state.menu, true, event) {
            MenuOutcome::Selected(v) => {
                ctx.status[0] = format!("SELECT {}", v);
                Outcome::Changed
            }
            MenuOutcome::Activated(0) => {
                state.mode = 0;
                Outcome::Changed
            }
            MenuOutcome::Activated(1) => {
                state.mode = 1;
                Outcome::Changed
            }
            MenuOutcome::Activated(2) => {
                state.mode = 2;
                Outcome::Changed
            }
            MenuOutcome::Activated(v) => {
                ctx.status[0] = format!("ACTIVATE {}", v);
                match v {
                    3 => {
                        state.msg.append(
                            &repeat_with(|| "HELLO REACTOR!\n------------\n")
                                .take(20)
                                .collect::<String>(),
                        );
                        state.msg_count += 1;
                        state.msg.set_active(true);
                        return Ok(Outcome::Changed);
                    }
                    4 => {
                        state.status_styling = (state.status_styling + 1) % 2;
                    }
                    5 => {
                        ctx.quit = true;
                        return Ok(Outcome::Changed);
                    }
                    _ => {}
                }
                Outcome::Changed
            }
            r => r.into(),
        }
    );

    Ok(Outcome::Continue)
}<|MERGE_RESOLUTION|>--- conflicted
+++ resolved
@@ -10,20 +10,12 @@
 use rat_widget::msgdialog;
 use rat_widget::msgdialog::{MsgDialog, MsgDialogState};
 use rat_widget::statusline_stacked::{SLANT_BL_TR, SLANT_TL_BR, StatusLineStacked};
-<<<<<<< HEAD
-use ratatui::buffer::Buffer;
-use ratatui::layout::{Constraint, Layout, Rect};
-use ratatui::style::Style;
-use ratatui::text::Span;
-use ratatui::widgets::{StatefulWidget, Widget};
-=======
+use ratatui_core::buffer::Buffer;
 use ratatui_core::layout::{Constraint, Layout, Rect};
 use ratatui_core::style::Style;
-use ratatui_core::terminal::Frame;
 use ratatui_core::text::Span;
 use ratatui_core::widgets::{StatefulWidget, Widget};
 use ratatui_crossterm::crossterm::event::Event;
->>>>>>> 1cce7d48
 use std::iter::repeat_with;
 
 mod mini_salsa;
@@ -230,14 +222,8 @@
 }
 
 fn event(
-<<<<<<< HEAD
-    event: &crossterm::event::Event,
+    event: &Event,
     ctx: &mut MiniSalsaState,
-=======
-    event: &Event,
-    _data: &mut Data,
-    istate: &mut MiniSalsaState,
->>>>>>> 1cce7d48
     state: &mut State,
 ) -> Result<Outcome, anyhow::Error> {
     try_flow!(msgdialog::handle_dialog_events(&mut state.msg, event));
