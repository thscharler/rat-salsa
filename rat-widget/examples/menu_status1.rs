use crate::mini_salsa::{MiniSalsaState, mock_init, run_ui, setup_logging};
use rat_event::{ct_event, try_flow};
use rat_menu::event::MenuOutcome;
use rat_menu::menuline;
use rat_menu::menuline::{MenuLine, MenuLineState};
use rat_theme4::WidgetStyle;
use rat_widget::event::Outcome;
use rat_widget::layout::layout_middle;
use rat_widget::msgdialog;
use rat_widget::msgdialog::{MsgDialog, MsgDialogState};
<<<<<<< HEAD
use ratatui::buffer::Buffer;
use ratatui::layout::{Constraint, Layout, Rect};
use ratatui::widgets::StatefulWidget;
=======
use ratatui_core::layout::{Constraint, Layout, Rect};
use ratatui_core::terminal::Frame;
use ratatui_core::widgets::StatefulWidget;
use ratatui_crossterm::crossterm::event::Event;
>>>>>>> 1cce7d48
use std::iter::repeat_with;

mod mini_salsa;

fn main() -> Result<(), anyhow::Error> {
    setup_logging()?;

    let mut state = State {
        menu: Default::default(),
        msg: Default::default(),
    };

    run_ui("menu_status1", mock_init, event, render, &mut state)
}

struct State {
    pub(crate) menu: MenuLineState,
    pub(crate) msg: MsgDialogState,
}

fn render(
    buf: &mut Buffer,
    area: Rect,
    ctx: &mut MiniSalsaState,
    state: &mut State,
) -> Result<(), anyhow::Error> {
    let l1 = Layout::vertical([Constraint::Fill(1), Constraint::Length(1)]).split(area);

    MenuLine::new()
        .title("Sample")
        .item_parsed("Choose _1")
        .item_parsed("Choose _2")
        .item_parsed("Choose _3")
        .item_parsed("_Message|F1")
        .item_parsed("_Quit")
        .styles(ctx.theme.style(WidgetStyle::MENU))
        .render(l1[1], buf, &mut state.menu);

    if state.msg.active() {
        let l_msg = layout_middle(
            l1[0],
            Constraint::Percentage(19),
            Constraint::Percentage(19),
            Constraint::Percentage(19),
            Constraint::Percentage(19),
        );
        MsgDialog::new()
            .styles(ctx.theme.style(WidgetStyle::MSG_DIALOG))
            .render(l_msg, buf, &mut state.msg);
    }

    Ok(())
}

fn event(
<<<<<<< HEAD
    event: &crossterm::event::Event,
    ctx: &mut MiniSalsaState,
=======
    event: &Event,
    _data: &mut Data,
    istate: &mut MiniSalsaState,
>>>>>>> 1cce7d48
    state: &mut State,
) -> Result<Outcome, anyhow::Error> {
    try_flow!(msgdialog::handle_dialog_events(&mut state.msg, event));

    try_flow!(match event {
        ct_event!(keycode press F(1)) => {
            state.msg.append(
                &repeat_with(|| "Hello world!\n------------\n")
                    .take(20)
                    .collect::<String>(),
            );
            state.msg.set_active(true);
            Outcome::Changed
        }
        _ => Outcome::Continue,
    });

    try_flow!(
        match menuline::handle_events(&mut state.menu, true, event) {
            MenuOutcome::Selected(v) => {
                ctx.status[0] = format!("Selected {}", v);
                Outcome::Changed
            }
            MenuOutcome::Activated(v) => {
                ctx.status[0] = format!("Activated {}", v);
                match v {
                    3 => {
                        state.msg.append(
                            &repeat_with(|| "Hello world!\n------------\n")
                                .take(20)
                                .collect::<String>(),
                        );
                        state.msg.set_active(true);
                        return Ok(Outcome::Changed);
                    }
                    4 => {
                        ctx.quit = true;
                        return Ok(Outcome::Changed);
                    }
                    _ => {}
                }
                Outcome::Changed
            }
            r => r.into(),
        }
    );

    Ok(Outcome::Continue)
}<|MERGE_RESOLUTION|>--- conflicted
+++ resolved
@@ -8,16 +8,10 @@
 use rat_widget::layout::layout_middle;
 use rat_widget::msgdialog;
 use rat_widget::msgdialog::{MsgDialog, MsgDialogState};
-<<<<<<< HEAD
-use ratatui::buffer::Buffer;
-use ratatui::layout::{Constraint, Layout, Rect};
-use ratatui::widgets::StatefulWidget;
-=======
+use ratatui_core::buffer::Buffer;
 use ratatui_core::layout::{Constraint, Layout, Rect};
-use ratatui_core::terminal::Frame;
 use ratatui_core::widgets::StatefulWidget;
 use ratatui_crossterm::crossterm::event::Event;
->>>>>>> 1cce7d48
 use std::iter::repeat_with;
 
 mod mini_salsa;
@@ -73,14 +67,8 @@
 }
 
 fn event(
-<<<<<<< HEAD
-    event: &crossterm::event::Event,
+    event: &Event,
     ctx: &mut MiniSalsaState,
-=======
-    event: &Event,
-    _data: &mut Data,
-    istate: &mut MiniSalsaState,
->>>>>>> 1cce7d48
     state: &mut State,
 ) -> Result<Outcome, anyhow::Error> {
     try_flow!(msgdialog::handle_dialog_events(&mut state.msg, event));
