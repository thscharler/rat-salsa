--- conflicted
+++ resolved
@@ -7,19 +7,13 @@
 use rat_theme4::StyleName;
 use rat_widget::paragraph::{Paragraph, ParagraphState};
 use rat_widget::view::{View, ViewState};
-<<<<<<< HEAD
-use ratatui::buffer::Buffer;
-use ratatui::layout::{Constraint, Layout, Rect, Size};
-use ratatui::style::Style;
-use ratatui::widgets::{Block, BorderType, Wrap};
-=======
+use ratatui_core::buffer::Buffer;
 use ratatui_core::layout::{Constraint, Layout, Rect, Size};
-use ratatui_core::terminal::Frame;
+use ratatui_core::style::Style;
 use ratatui_crossterm::crossterm::event::Event;
 use ratatui_widgets::block::Block;
 use ratatui_widgets::borders::BorderType;
 use ratatui_widgets::paragraph::Wrap;
->>>>>>> 1cce7d48
 
 mod mini_salsa;
 
@@ -106,14 +100,8 @@
 }
 
 fn event(
-<<<<<<< HEAD
-    event: &crossterm::event::Event,
+    event: &Event,
     ctx: &mut MiniSalsaState,
-=======
-    event: &Event,
-    _data: &mut Data,
-    istate: &mut MiniSalsaState,
->>>>>>> 1cce7d48
     state: &mut State,
 ) -> Result<Outcome, anyhow::Error> {
     ctx.focus_outcome = focus(state).handle(event, Regular);
