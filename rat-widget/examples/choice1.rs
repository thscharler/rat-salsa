--- conflicted
+++ resolved
@@ -7,22 +7,14 @@
 use rat_theme4::WidgetStyle;
 use rat_widget::choice::{Choice, ChoiceState};
 use rat_widget::event::{ChoiceOutcome, Outcome};
-<<<<<<< HEAD
-use ratatui::buffer::Buffer;
-use ratatui::layout::{Constraint, Flex, Layout, Rect};
-use ratatui::style::Stylize;
-use ratatui::text::{Line, Span};
-use ratatui::widgets::{Block, BorderType, StatefulWidget};
-=======
+use ratatui_core::buffer::Buffer;
 use ratatui_core::layout::{Constraint, Flex, Layout, Rect};
 use ratatui_core::style::Stylize;
-use ratatui_core::terminal::Frame;
 use ratatui_core::text::{Line, Span};
 use ratatui_core::widgets::StatefulWidget;
 use ratatui_crossterm::crossterm::event::Event;
 use ratatui_widgets::block::Block;
 use ratatui_widgets::borders::BorderType;
->>>>>>> 1cce7d48
 
 mod mini_salsa;
 
@@ -137,14 +129,8 @@
 }
 
 fn event(
-<<<<<<< HEAD
-    event: &crossterm::event::Event,
+    event: &Event,
     ctx: &mut MiniSalsaState,
-=======
-    event: &Event,
-    _data: &mut Data,
-    istate: &mut MiniSalsaState,
->>>>>>> 1cce7d48
     state: &mut State,
 ) -> Result<Outcome, anyhow::Error> {
     let mut focus = focus(state);
