#![allow(dead_code)]

use crate::mini_salsa::{MiniSalsaState, mock_init, run_ui, setup_logging};
use chrono::{Datelike, Local, Months, NaiveDate};
use pure_rust_locales::Locale;
use rat_event::{HandleEvent, Regular, try_flow};
use rat_focus::{Focus, FocusBuilder};
use rat_menu::event::MenuOutcome;
use rat_menu::menuline::{MenuLine, MenuLineState};
use rat_theme4::WidgetStyle;
use rat_widget::button::{Button, ButtonState};
use rat_widget::calendar::selection::RangeSelection;
use rat_widget::calendar::{CalendarState, Month, TodayPolicy};
use rat_widget::event::{ButtonOutcome, Outcome};
use rat_widget::statusline::StatusLineState;
<<<<<<< HEAD
use ratatui::buffer::Buffer;
use ratatui::layout::{Alignment, Constraint, Layout, Rect};
use ratatui::style::{Style, Stylize};
use ratatui::text::Line;
use ratatui::widgets::{Block, Borders, StatefulWidget, Widget};
=======
use ratatui_core::layout::{Alignment, Constraint, Layout, Rect};
use ratatui_core::style::Style;
use ratatui_core::terminal::Frame;
use ratatui_core::text::Line;
use ratatui_core::widgets::{StatefulWidget, Widget};
use ratatui_crossterm::crossterm::event::Event;
use ratatui_widgets::block::Block;
use ratatui_widgets::borders::Borders;
>>>>>>> 1cce7d48
use std::collections::HashMap;

mod mini_salsa;

fn main() -> Result<(), anyhow::Error> {
    setup_logging()?;

    let mut state = State::new();
    state.menu.focus.set(true);

    run_ui("calendar1", mock_init, event, render, &mut state)
}

struct State {
    calendar: CalendarState<3, RangeSelection>,

    prev: ButtonState,
    next: ButtonState,

    menu: MenuLineState,
    status: StatusLineState,
}

impl State {
    fn new() -> Self {
        let mut s = Self {
            calendar: Default::default(),
            prev: Default::default(),
            next: Default::default(),
            menu: Default::default(),
            status: Default::default(),
        };

        let today = Local::now().date_naive();
        s.calendar.set_today_policy(TodayPolicy::Index(1));
        s.calendar.set_primary_idx(1);
        s.calendar.set_start_date(today - Months::new(1));
        s.calendar.set_step(1);
        s
    }

    fn start_date(&self) -> NaiveDate {
        self.calendar.start_date()
    }

    fn prev_month(&mut self) {
        self.calendar.scroll_back(1);
    }

    fn next_month(&mut self) {
        self.calendar.scroll_forward(1);
    }
}

fn render(
    buf: &mut Buffer,
    area: Rect,
    ctx: &mut MiniSalsaState,
    state: &mut State,
) -> Result<(), anyhow::Error> {
    let l1 = Layout::vertical([
        Constraint::Length(1),
        Constraint::Length(1),
        Constraint::Length(1),
        Constraint::Fill(1),
        Constraint::Length(1),
        Constraint::Length(1),
    ])
    .split(area);

    let l2 = Layout::horizontal([
        Constraint::Length(5),
        Constraint::Fill(1),
        Constraint::Fill(1),
        Constraint::Fill(1),
        Constraint::Length(5),
    ])
    .spacing(1)
    .split(l1[3]);

    let l4 = Layout::horizontal([
        Constraint::Length(5),
        Constraint::Fill(1),
        Constraint::Fill(1),
        Constraint::Fill(1),
        Constraint::Length(5),
    ])
    .spacing(1)
    .split(l1[1]);

    let mut date_styles = HashMap::new();
    date_styles.insert(
        NaiveDate::from_ymd_opt(2024, 9, 1).expect("some"),
        Style::default().red(),
    );
    date_styles.insert(Local::now().date_naive(), ctx.theme.p.redpink(3));

    let title = if state.calendar.months[0].start_date().year()
        != state.calendar.months[2].start_date().year()
    {
        format!(
            "{} / {}",
            state.calendar.months[0]
                .start_date()
                .format("%Y")
                .to_string(),
            state.calendar.months[2]
                .start_date()
                .format("%Y")
                .to_string()
        )
    } else {
        state.calendar.months[0]
            .start_date()
            .format("%Y")
            .to_string()
    };

    Line::from(title)
        .alignment(Alignment::Center)
        .style(ctx.theme.p.limegreen(2))
        .render(l4[2], buf);

    Month::new()
        .locale(Locale::de_AT_euro)
        .styles(ctx.theme.style(WidgetStyle::MONTH))
        .title_align(Alignment::Left)
        .day_styles(&date_styles)
        .show_weekdays()
        .block(Block::bordered().borders(Borders::TOP))
        .render(l2[1], buf, &mut state.calendar.months[0]);

    Month::new()
        .locale(Locale::de_AT_euro)
        .styles(ctx.theme.style(WidgetStyle::MONTH))
        .title_align(Alignment::Left)
        .day_styles(&date_styles)
        .show_weekdays()
        .block(Block::bordered().borders(Borders::TOP))
        .render(l2[2], buf, &mut state.calendar.months[1]);

    Month::new()
        .locale(Locale::de_AT_euro)
        .styles(ctx.theme.style(WidgetStyle::MONTH))
        .title_align(Alignment::Left)
        .day_styles(&date_styles)
        .show_weekdays()
        .block(Block::bordered().borders(Borders::TOP))
        .render(l2[3], buf, &mut state.calendar.months[2]);

    Button::new("<<<")
        .styles(ctx.theme.style(WidgetStyle::BUTTON))
        .render(l4[1], buf, &mut state.prev);

    Button::new(">>>")
        .styles(ctx.theme.style(WidgetStyle::BUTTON))
        .render(l4[3], buf, &mut state.next);

    MenuLine::new()
        .title("|/\\|")
        .item_parsed("_Quit")
        .title_style(Style::default().black().on_yellow())
        .style(Style::default().black().on_dark_gray())
        .render(l1[5], buf, &mut state.menu);

    Ok(())
}

fn focus(state: &State) -> Focus {
    let mut builder = FocusBuilder::default();
    builder.widget(&state.calendar);
    builder.widget(&state.menu);
    let f = builder.build();
    f.enable_log();
    f
}

fn event(
<<<<<<< HEAD
    event: &crossterm::event::Event,
    ctx: &mut MiniSalsaState,
=======
    event: &Event,
    _data: &mut (),
    istate: &mut MiniSalsaState,
>>>>>>> 1cce7d48
    state: &mut State,
) -> Result<Outcome, anyhow::Error> {
    let mut focus = focus(state);

    ctx.focus_outcome = focus.handle(event, Regular);

    try_flow!(state.calendar.handle(event, Regular));

    try_flow!(match state.menu.handle(event, Regular) {
        MenuOutcome::Activated(0) => {
            ctx.quit = true;
            Outcome::Changed
        }
        _ => Outcome::Continue,
    });

    try_flow!(match state.prev.handle(event, Regular) {
        ButtonOutcome::Pressed => {
            state.prev_month();
            Outcome::Changed
        }
        r => r.into(),
    });
    try_flow!(match state.next.handle(event, Regular) {
        ButtonOutcome::Pressed => {
            state.next_month();
            Outcome::Changed
        }
        r => r.into(),
    });

    Ok(Outcome::Continue)
}<|MERGE_RESOLUTION|>--- conflicted
+++ resolved
@@ -13,22 +13,14 @@
 use rat_widget::calendar::{CalendarState, Month, TodayPolicy};
 use rat_widget::event::{ButtonOutcome, Outcome};
 use rat_widget::statusline::StatusLineState;
-<<<<<<< HEAD
-use ratatui::buffer::Buffer;
-use ratatui::layout::{Alignment, Constraint, Layout, Rect};
-use ratatui::style::{Style, Stylize};
-use ratatui::text::Line;
-use ratatui::widgets::{Block, Borders, StatefulWidget, Widget};
-=======
+use ratatui_core::buffer::Buffer;
 use ratatui_core::layout::{Alignment, Constraint, Layout, Rect};
 use ratatui_core::style::Style;
-use ratatui_core::terminal::Frame;
 use ratatui_core::text::Line;
 use ratatui_core::widgets::{StatefulWidget, Widget};
 use ratatui_crossterm::crossterm::event::Event;
 use ratatui_widgets::block::Block;
 use ratatui_widgets::borders::Borders;
->>>>>>> 1cce7d48
 use std::collections::HashMap;
 
 mod mini_salsa;
@@ -207,14 +199,8 @@
 }
 
 fn event(
-<<<<<<< HEAD
-    event: &crossterm::event::Event,
+    event: &Event,
     ctx: &mut MiniSalsaState,
-=======
-    event: &Event,
-    _data: &mut (),
-    istate: &mut MiniSalsaState,
->>>>>>> 1cce7d48
     state: &mut State,
 ) -> Result<Outcome, anyhow::Error> {
     let mut focus = focus(state);
