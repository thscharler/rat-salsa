//!
//! Button widget.
//!
//! Render:
//! ```rust ignore
//! Button::new("Button")
//!      .styles(THEME.button_style()) //
//!      .render(b_area_1, frame.buffer_mut(), &mut state.button1);
//! ```
//!
//! Event handling:
//! ```rust ignore
//! match state.button1.handle(event, Regular) {
//!     ButtonOutcome::Pressed => {
//!         data.p1 += 1;
//!         Outcome::Changed
//!     }
//!     r => r.into(),
//! }
//! ```
//!

use crate::_private::NonExhaustive;
use crate::button::event::ButtonOutcome;
use crate::text::HasScreenCursor;
use crate::util::{block_size, revert_style};
use rat_event::util::{MouseFlags, have_keyboard_enhancement};
use rat_event::{ConsumedEvent, HandleEvent, MouseOnly, Regular, ct_event};
use rat_focus::{FocusBuilder, FocusFlag, HasFocus};
use rat_reloc::{RelocatableState, relocate_area};
use ratatui_core::buffer::Buffer;
use ratatui_core::layout::Rect;
use ratatui_core::style::Style;
use ratatui_core::text::Text;
use ratatui_core::widgets::{ StatefulWidget, Widget};
use std::thread;
use std::time::Duration;
use ratatui_crossterm::crossterm::event::{Event, KeyEvent, KeyEventKind};
use ratatui_widgets::block::{Block, BlockExt};

/// Button widget.
#[derive(Debug, Default, Clone)]
pub struct Button<'a> {
    text: Text<'a>,
    style: Style,
    block: Option<Block<'a>>,
    focus_style: Option<Style>,
    hover_style: Option<Style>,
    armed_style: Option<Style>,
    armed_delay: Option<Duration>,
}

/// Composite style.
#[derive(Debug, Clone)]
pub struct ButtonStyle {
    /// Base style
    pub style: Style,
    /// Button border
    pub block: Option<Block<'static>>,
    pub border_style: Option<Style>,
    pub title_style: Option<Style>,
    /// Focused style
    pub focus: Option<Style>,
    /// Armed style
    pub armed: Option<Style>,
    /// Hover style
    pub hover: Option<Style>,
    /// Some terminals repaint too fast to see the click.
    /// This adds some delay when the button state goes from
    /// armed to clicked.
    pub armed_delay: Option<Duration>,

    pub non_exhaustive: NonExhaustive,
}

/// State & event-handling.
#[derive(Debug)]
pub struct ButtonState {
    /// Complete area
    /// __read only__. renewed for each render.
    pub area: Rect,
    /// Area inside the block.
    /// __read only__. renewed for each render.
    pub inner: Rect,
    /// Button has been clicked but not released yet.
    /// __read only__
    pub armed: bool,
    /// Some terminals repaint too fast to see the click.
    /// This adds some delay when the button state goes from
    /// armed to clicked.
    ///
    /// Default is 50ms.
    /// __read+write__
    pub armed_delay: Option<Duration>,

    /// Current focus state.
    /// __read+write__
    pub focus: FocusFlag,

    /// Mouse interaction.
    /// __read only__
    pub mouse: MouseFlags,

    pub non_exhaustive: NonExhaustive,
}

impl Default for ButtonStyle {
    fn default() -> Self {
        Self {
            style: Default::default(),
            block: Default::default(),
            border_style: Default::default(),
            title_style: Default::default(),
            focus: Default::default(),
            armed: Default::default(),
            hover: Default::default(),
            armed_delay: Default::default(),
            non_exhaustive: NonExhaustive,
        }
    }
}

impl<'a> Button<'a> {
    #[inline]
    pub fn new(text: impl Into<Text<'a>>) -> Self {
        Self::default().text(text)
    }

    /// Set all styles.
    #[inline]
    pub fn styles_opt(self, styles: Option<ButtonStyle>) -> Self {
        if let Some(styles) = styles {
            self.styles(styles)
        } else {
            self
        }
    }

    /// Set all styles.
    #[inline]
    pub fn styles(mut self, styles: ButtonStyle) -> Self {
        self.style = styles.style;
        if styles.block.is_some() {
            self.block = styles.block;
        }
        if let Some(border_style) = styles.border_style {
            self.block = self.block.map(|v| v.border_style(border_style));
        }
        if let Some(title_style) = styles.title_style {
            self.block = self.block.map(|v| v.title_style(title_style));
        }
        self.block = self.block.map(|v| v.style(self.style));
        if styles.focus.is_some() {
            self.focus_style = styles.focus;
        }
        if styles.armed.is_some() {
            self.armed_style = styles.armed;
        }
        if styles.armed_delay.is_some() {
            self.armed_delay = styles.armed_delay;
        }
        if styles.hover.is_some() {
            self.hover_style = styles.hover;
        }
        self
    }

    /// Set the base-style.
    #[inline]
    pub fn style(mut self, style: impl Into<Style>) -> Self {
        let style = style.into();
        self.style = style.clone();
        self.block = self.block.map(|v| v.style(style));
        self
    }

    /// Style when focused.
    #[inline]
    pub fn focus_style(mut self, style: impl Into<Style>) -> Self {
        self.focus_style = Some(style.into());
        self
    }

    /// Style when clicked but not released.
    #[inline]
    pub fn armed_style(mut self, style: impl Into<Style>) -> Self {
        self.armed_style = Some(style.into());
        self
    }

    /// Some terminals repaint too fast to see the click.
    /// This adds some delay when the button state goes from
    /// armed to clicked.
    #[inline]
    pub fn armed_delay(mut self, delay: Duration) -> Self {
        self.armed_delay = Some(delay);
        self
    }

    /// Style for hover over the button.
    #[inline]
    pub fn hover_style(mut self, style: impl Into<Style>) -> Self {
        self.hover_style = Some(style.into());
        self
    }

    /// Button text.
    #[inline]
    pub fn text(mut self, text: impl Into<Text<'a>>) -> Self {
        self.text = text.into().centered();
        self
    }

    /// Left align button text.
    #[inline]
    pub fn left_aligned(mut self) -> Self {
        self.text = self.text.left_aligned();
        self
    }

    /// Right align button text.
    #[inline]
    pub fn right_aligned(mut self) -> Self {
        self.text = self.text.right_aligned();
        self
    }

    /// Block.
    #[inline]
    pub fn block(mut self, block: Block<'a>) -> Self {
        self.block = Some(block.style(self.style));
        self
    }

    /// Inherent width.
    #[inline]
    pub fn width(&self) -> u16 {
        self.text.width() as u16 + block_size(&self.block).width
    }

    /// Inherent height.
    #[inline]
    pub fn height(&self) -> u16 {
        self.text.height() as u16 + block_size(&self.block).height
    }
}

impl<'a> StatefulWidget for &Button<'a> {
    type State = ButtonState;

    fn render(self, area: Rect, buf: &mut Buffer, state: &mut Self::State) {
        render_ref(self, area, buf, state);
    }
}

impl StatefulWidget for Button<'_> {
    type State = ButtonState;

    fn render(self, area: Rect, buf: &mut Buffer, state: &mut Self::State) {
        render_ref(&self, area, buf, state);
    }
}

fn render_ref(widget: &Button<'_>, area: Rect, buf: &mut Buffer, state: &mut ButtonState) {
    state.area = area;
    state.inner = widget.block.inner_if_some(area);
    state.armed_delay = widget.armed_delay;

    let style = widget.style;
    let focus_style = if let Some(focus_style) = widget.focus_style {
        focus_style
    } else {
        revert_style(style)
    };
    let armed_style = if let Some(armed_style) = widget.armed_style {
        armed_style
    } else {
        if state.is_focused() {
            revert_style(focus_style)
        } else {
            revert_style(style)
        }
    };

    if let Some(block) = &widget.block {
        block.render(area, buf);
    } else {
        buf.set_style(area, style);
    }

    if state.mouse.hover.get() && widget.hover_style.is_some() {
        buf.set_style(state.inner, widget.hover_style.expect("style"))
    } else if state.is_focused() {
        buf.set_style(state.inner, focus_style);
    }

    if state.armed {
        let armed_area = Rect::new(
            state.inner.x + 1,
            state.inner.y,
            state.inner.width.saturating_sub(2),
            state.inner.height,
        );
        buf.set_style(armed_area, style.patch(armed_style));
    }

    let h = widget.text.height() as u16;
    let r = state.inner.height.saturating_sub(h) / 2;
    let area = Rect::new(state.inner.x, state.inner.y + r, state.inner.width, h);
    (&widget.text).render(area, buf);
}

impl Clone for ButtonState {
    fn clone(&self) -> Self {
        Self {
            area: self.area,
            inner: self.inner,
            armed: self.armed,
            armed_delay: self.armed_delay,
            focus: self.focus.new_instance(),
            mouse: Default::default(),
            non_exhaustive: NonExhaustive,
        }
    }
}

impl Default for ButtonState {
    fn default() -> Self {
        Self {
            area: Default::default(),
            inner: Default::default(),
            armed: Default::default(),
            armed_delay: Default::default(),
            focus: Default::default(),
            mouse: Default::default(),
            non_exhaustive: NonExhaustive,
        }
    }
}

impl ButtonState {
    pub fn new() -> Self {
        Self::default()
    }

    pub fn named(name: &str) -> Self {
        let mut z = Self::default();
        z.focus = z.focus.with_name(name);
        z
    }

    #[deprecated(since = "2.1.0", note = "use relocate_hidden() to clear the areas.")]
    pub fn clear_areas(&mut self) {
        self.area = Rect::default();
        self.inner = Rect::default();
    }
}

impl ButtonState {
    /// Simulates the button-press event.
    pub fn pressed(&mut self, is_pressed: bool) -> ButtonOutcome {
        // Release keys may not be available.
        if have_keyboard_enhancement() {
            if is_pressed {
                self.armed = true;
                ButtonOutcome::Changed
            } else if !is_pressed {
                if self.armed {
                    if let Some(delay) = self.armed_delay {
                        thread::sleep(delay);
                    }
                    self.armed = false;
                    ButtonOutcome::Pressed
                } else {
                    // single key release happen more often than not.
                    ButtonOutcome::Unchanged
                }
            } else {
                ButtonOutcome::Continue
            }
        } else {
            if is_pressed {
                ButtonOutcome::Pressed
            } else {
                ButtonOutcome::Continue
            }
        }
    }
}

impl HasFocus for ButtonState {
    fn build(&self, builder: &mut FocusBuilder) {
        builder.leaf_widget(self);
    }

    #[inline]
    fn focus(&self) -> FocusFlag {
        self.focus.clone()
    }

    #[inline]
    fn area(&self) -> Rect {
        self.area
    }
}

impl HasScreenCursor for ButtonState {
    fn screen_cursor(&self) -> Option<(u16, u16)> {
        None
    }
}

impl RelocatableState for ButtonState {
    fn relocate(&mut self, shift: (i16, i16), clip: Rect) {
        self.area = relocate_area(self.area, shift, clip);
        self.inner = relocate_area(self.inner, shift, clip);
    }
}

pub(crate) mod event {
    use rat_event::{ConsumedEvent, Outcome};

    /// Result value for event-handling.
    ///
    /// Adds `Pressed` to the general Outcome.
    #[derive(Debug, Clone, Copy, PartialEq, Eq)]
    pub enum ButtonOutcome {
        /// The given event was not handled at all.
        Continue,
        /// The event was handled, no repaint necessary.
        Unchanged,
        /// The event was handled, repaint necessary.
        Changed,
        /// Button has been pressed.
        Pressed,
    }

    impl ConsumedEvent for ButtonOutcome {
        fn is_consumed(&self) -> bool {
            *self != ButtonOutcome::Continue
        }
    }

    impl From<ButtonOutcome> for Outcome {
        fn from(value: ButtonOutcome) -> Self {
            match value {
                ButtonOutcome::Continue => Outcome::Continue,
                ButtonOutcome::Unchanged => Outcome::Unchanged,
                ButtonOutcome::Changed => Outcome::Changed,
                ButtonOutcome::Pressed => Outcome::Changed,
            }
        }
    }
}

impl HandleEvent<Event, Regular, ButtonOutcome> for ButtonState {
    fn handle(&mut self, event: &Event, _keymap: Regular) -> ButtonOutcome {
        let r = if self.is_focused() {
            // Release keys may not be available.
            if have_keyboard_enhancement() {
                match event {
                    ct_event!(keycode press Enter) | ct_event!(key press ' ') => {
                        self.armed = true;
                        ButtonOutcome::Changed
                    }
                    ct_event!(keycode release Enter) | ct_event!(key release ' ') => {
                        if self.armed {
                            if let Some(delay) = self.armed_delay {
                                thread::sleep(delay);
                            }
                            self.armed = false;
                            ButtonOutcome::Pressed
                        } else {
                            // single key release happen more often than not.
                            ButtonOutcome::Unchanged
                        }
                    }
                    _ => ButtonOutcome::Continue,
                }
            } else {
                match event {
                    ct_event!(keycode press Enter) | ct_event!(key press ' ') => {
                        ButtonOutcome::Pressed
                    }
                    _ => ButtonOutcome::Continue,
                }
            }
        } else {
            ButtonOutcome::Continue
        };

        if r == ButtonOutcome::Continue {
            HandleEvent::handle(self, event, MouseOnly)
        } else {
            r
        }
    }
}

impl HandleEvent<Event, MouseOnly, ButtonOutcome> for ButtonState {
    fn handle(&mut self, event: &Event, _keymap: MouseOnly) -> ButtonOutcome {
        match event {
            ct_event!(mouse down Left for column, row) => {
                if self.area.contains((*column, *row).into()) {
                    self.armed = true;
                    ButtonOutcome::Changed
                } else {
                    ButtonOutcome::Continue
                }
            }
            ct_event!(mouse up Left for column, row) => {
                if self.area.contains((*column, *row).into()) {
                    if self.armed {
                        self.armed = false;
                        ButtonOutcome::Pressed
                    } else {
                        ButtonOutcome::Continue
                    }
                } else {
                    if self.armed {
                        self.armed = false;
                        ButtonOutcome::Changed
                    } else {
                        ButtonOutcome::Continue
                    }
                }
            }
            ct_event!(mouse any for m) if self.mouse.hover(self.area, m) => ButtonOutcome::Changed,
            _ => ButtonOutcome::Continue,
        }
    }
}

/// Check event-handling for this hot-key and do Regular key-events otherwise.
impl HandleEvent<Event, KeyEvent, ButtonOutcome>
    for ButtonState
{
    fn handle(
        &mut self,
        event: &Event,
        hotkey: KeyEvent,
    ) -> ButtonOutcome {
        use Event;

        let r = match event {
            Event::Key(key) => {
<<<<<<< HEAD
                if hotkey.code == key.code && hotkey.modifiers == key.modifiers {
                    self.pressed(key.kind == crossterm::event::KeyEventKind::Press)
                } else {
                    ButtonOutcome::Continue
=======
                // Release keys may not be available.
                if have_keyboard_enhancement() {
                    if hotkey.code == key.code && hotkey.modifiers == key.modifiers {
                        if key.kind == KeyEventKind::Press {
                            self.armed = true;
                            ButtonOutcome::Changed
                        } else if key.kind == KeyEventKind::Release {
                            if self.armed {
                                if let Some(delay) = self.armed_delay {
                                    thread::sleep(delay);
                                }
                                self.armed = false;
                                ButtonOutcome::Pressed
                            } else {
                                // single key release happen more often than not.
                                ButtonOutcome::Unchanged
                            }
                        } else {
                            ButtonOutcome::Continue
                        }
                    } else {
                        ButtonOutcome::Continue
                    }
                } else {
                    if hotkey.code == key.code && hotkey.modifiers == key.modifiers {
                        if key.kind == KeyEventKind::Press {
                            ButtonOutcome::Pressed
                        } else {
                            ButtonOutcome::Continue
                        }
                    } else {
                        ButtonOutcome::Continue
                    }
>>>>>>> 1cce7d48
                }
            }
            _ => ButtonOutcome::Continue,
        };

        r.or_else(|| self.handle(event, Regular))
    }
}

/// Handle all events.
/// Text events are only processed if focus is true.
/// Mouse events are processed if they are in range.
pub fn handle_events(
    state: &mut ButtonState,
    focus: bool,
    event: &Event,
) -> ButtonOutcome {
    state.focus.set(focus);
    HandleEvent::handle(state, event, Regular)
}

/// Handle only mouse-events.
pub fn handle_mouse_events(
    state: &mut ButtonState,
    event: &Event,
) -> ButtonOutcome {
    HandleEvent::handle(state, event, MouseOnly)
}<|MERGE_RESOLUTION|>--- conflicted
+++ resolved
@@ -32,11 +32,11 @@
 use ratatui_core::layout::Rect;
 use ratatui_core::style::Style;
 use ratatui_core::text::Text;
-use ratatui_core::widgets::{ StatefulWidget, Widget};
+use ratatui_core::widgets::{StatefulWidget, Widget};
+use ratatui_crossterm::crossterm::event::{Event, KeyEvent, KeyEventKind};
+use ratatui_widgets::block::{Block, BlockExt};
 use std::thread;
 use std::time::Duration;
-use ratatui_crossterm::crossterm::event::{Event, KeyEvent, KeyEventKind};
-use ratatui_widgets::block::{Block, BlockExt};
 
 /// Button widget.
 #[derive(Debug, Default, Clone)]
@@ -532,58 +532,16 @@
 }
 
 /// Check event-handling for this hot-key and do Regular key-events otherwise.
-impl HandleEvent<Event, KeyEvent, ButtonOutcome>
-    for ButtonState
-{
-    fn handle(
-        &mut self,
-        event: &Event,
-        hotkey: KeyEvent,
-    ) -> ButtonOutcome {
+impl HandleEvent<Event, KeyEvent, ButtonOutcome> for ButtonState {
+    fn handle(&mut self, event: &Event, hotkey: KeyEvent) -> ButtonOutcome {
         use Event;
 
         let r = match event {
             Event::Key(key) => {
-<<<<<<< HEAD
                 if hotkey.code == key.code && hotkey.modifiers == key.modifiers {
-                    self.pressed(key.kind == crossterm::event::KeyEventKind::Press)
+                    self.pressed(key.kind == KeyEventKind::Press)
                 } else {
                     ButtonOutcome::Continue
-=======
-                // Release keys may not be available.
-                if have_keyboard_enhancement() {
-                    if hotkey.code == key.code && hotkey.modifiers == key.modifiers {
-                        if key.kind == KeyEventKind::Press {
-                            self.armed = true;
-                            ButtonOutcome::Changed
-                        } else if key.kind == KeyEventKind::Release {
-                            if self.armed {
-                                if let Some(delay) = self.armed_delay {
-                                    thread::sleep(delay);
-                                }
-                                self.armed = false;
-                                ButtonOutcome::Pressed
-                            } else {
-                                // single key release happen more often than not.
-                                ButtonOutcome::Unchanged
-                            }
-                        } else {
-                            ButtonOutcome::Continue
-                        }
-                    } else {
-                        ButtonOutcome::Continue
-                    }
-                } else {
-                    if hotkey.code == key.code && hotkey.modifiers == key.modifiers {
-                        if key.kind == KeyEventKind::Press {
-                            ButtonOutcome::Pressed
-                        } else {
-                            ButtonOutcome::Continue
-                        }
-                    } else {
-                        ButtonOutcome::Continue
-                    }
->>>>>>> 1cce7d48
                 }
             }
             _ => ButtonOutcome::Continue,
@@ -596,19 +554,12 @@
 /// Handle all events.
 /// Text events are only processed if focus is true.
 /// Mouse events are processed if they are in range.
-pub fn handle_events(
-    state: &mut ButtonState,
-    focus: bool,
-    event: &Event,
-) -> ButtonOutcome {
+pub fn handle_events(state: &mut ButtonState, focus: bool, event: &Event) -> ButtonOutcome {
     state.focus.set(focus);
     HandleEvent::handle(state, event, Regular)
 }
 
 /// Handle only mouse-events.
-pub fn handle_mouse_events(
-    state: &mut ButtonState,
-    event: &Event,
-) -> ButtonOutcome {
+pub fn handle_mouse_events(state: &mut ButtonState, event: &Event) -> ButtonOutcome {
     HandleEvent::handle(state, event, MouseOnly)
 }